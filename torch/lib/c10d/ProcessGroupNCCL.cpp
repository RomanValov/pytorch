#include <c10d/ProcessGroupNCCL.hpp>

#include <map>
#include <tuple>
#include <unordered_set>

#include <THC/THC.h>

#include <ATen/cuda/CUDAContext.h>
#include <c10/cuda/CUDAGuard.h>
#include <torch/csrc/cuda/nccl.h>

#include <c10d/Utils.hpp>
namespace c10d {

constexpr const char* const kNCCLAbortedCommStoreKey = "NCCLABORTEDCOMM";

namespace {

// RAII helper class to manage NCCL group API and CUDA free mutex.
// The destructor is allowed to throw since this helper class only
// manages group and lock lifetimes.
struct AutoNcclGroup {
  AutoNcclGroup() {
    (c10::cuda::CUDACachingAllocator::getFreeMutex())->lock();
#if defined(NCCL_MAJOR) && (NCCL_MAJOR >= 2)
    C10D_NCCL_CHECK(ncclGroupStart());
#endif
  }
  ~AutoNcclGroup() noexcept(false) {
#if defined(NCCL_MAJOR) && (NCCL_MAJOR >= 2)
    C10D_NCCL_CHECK(ncclGroupEnd());
#endif
    (c10::cuda::CUDACachingAllocator::getFreeMutex())->unlock();
  }
};

// NCCL op mapping
const std::map<ReduceOp, ncclRedOp_t> ncclOp = {
    {ReduceOp::MIN, ncclMin},
    {ReduceOp::MAX, ncclMax},
    {ReduceOp::SUM, ncclSum},
    {ReduceOp::PRODUCT, ncclProd},
};

// NCCL type typing
std::map<at::ScalarType, ncclDataType_t> ncclDataType = {
    {at::kChar, ncclInt8},
    {at::kByte, ncclUint8},
    {at::kFloat, ncclFloat},
    {at::kDouble, ncclDouble},
    {at::kInt, ncclInt32},
    {at::kLong, ncclInt64},
    {at::kHalf, ncclHalf},
    {at::kBool, ncclUint8},
#if defined(__HIP_PLATFORM_HCC__) && HIP_VERSION >= 301
    {at::kBFloat16, ncclBfloat16},
#endif
};

// Helper function that gets the data type and issues error if not supported
ncclDataType_t getNcclDataType(at::ScalarType type) {
  auto it = ncclDataType.find(type);
  TORCH_CHECK(
      it != ncclDataType.end(),
      "Input tensor data type is not supported for NCCL process group: ",
      type);
  return it->second;
}

ncclRedOp_t getNcclReduceOp(const ReduceOp reduceOp, at::Tensor& input) {
  try {
    if (reduceOp == ReduceOp::SUM && input.scalar_type() == at::kBool) {
      // For bool tensors, map sum to max, which both represent a bitwise or.
      // This is to prevent overflow issues with sum, since we use uint8 to
      // represent a bool (see ncclDataType mapping).
      return ncclMax;
    }
    return ncclOp.at(reduceOp);
  } catch (const std::out_of_range& e) {
    switch (reduceOp) {
      case ReduceOp::BAND:
        throw std::runtime_error("Cannot use ReduceOp.BAND with NCCL");
        break;
      case ReduceOp::BOR:
        throw std::runtime_error("Cannot use ReduceOp.BOR with NCCL");
        break;
      case ReduceOp::BXOR:
        throw std::runtime_error("Cannot use ReduceOp.BXOR with NCCL");
        break;
      default:
        throw std::runtime_error("Unhandled ReduceOp");
        break;
    }
  }
}

// Get the deviceList String from the list of devices
std::string getKeyFromDevices(const std::vector<at::Device>& devices) {
  std::string deviceList;
  for (auto& device : devices) {
    if (deviceList.empty()) {
      deviceList = std::to_string(device.index());
    } else {
      deviceList += "," + std::to_string(device.index());
    }
  }
  return deviceList;
}

std::string getKeySendRecv(int myRank, int peer) {
  int lowRank = myRank < peer ? myRank : peer;
  int highRank = myRank < peer ? peer : myRank;
  std::string sendRecvPair = std::to_string(lowRank) + ":" + std::to_string(highRank);
  return sendRecvPair;
}

// Get the list of devices from list of tensors
std::vector<at::Device> getDeviceList(const std::vector<at::Tensor>& tensors) {
  std::vector<at::Device> res;
  res.reserve(tensors.size());
  for (auto& tensor : tensors) {
    res.push_back(tensor.device());
  }
  return res;
}

// [Sync Streams] Helper that lets the input ncclStreams to wait for the current
// stream. NCCL communications run on ncclStreams, but input tensors are
// allocated on different streams (i.e., current streams). Communications on
// ncclStreams cannot start before pending input tensor ops on current streams
// finish. Otherwise, ops on two streams might read/write same tensors
// concurrently.
//
// The synchronization above alone is not enough. We also need to make sure
// input tensors are not freed before their usages on ncclStreams finish. This
// can be achieved by calling c10::cuda::CUDACachingAllocator::recordStream,
// which remembers the usage stream (ncclStream), creates an event on the usage
// stream when GC attempts to free the input tensor, and delays GC until that
// event is done.
void syncStreams(
    const std::vector<at::Device>& devices,
    std::vector<at::cuda::CUDAEvent>& ncclEvents,
    std::vector<at::cuda::CUDAStream>& ncclStreams) {
  for (size_t i = 0; i < devices.size(); ++i) {
    at::cuda::CUDAStream& ncclStream = ncclStreams[i];
    at::cuda::CUDAEvent& ncclEvent = ncclEvents[i];
    ncclEvent.record(at::cuda::getCurrentCUDAStream(devices[i].index()));
    ncclEvent.block(ncclStream);
  }
}

// Given a ncclUniqueId, convert it to a string representation that can be put
// in the store.
std::string buildNcclUniqueIdStr(const ncclUniqueId& ncclID) {
  const uint8_t* bytes = reinterpret_cast<const uint8_t*>(&ncclID);
  std::ostringstream oss;
  for (size_t i = 0; i < NCCL_UNIQUE_ID_BYTES; i++) {
    oss << std::hex << static_cast<int>(bytes[i]);
  }
  return oss.str();
}

std::string getNcclAbortedCommStoreKey(const std::string ncclIdStr) {
  return std::string(kNCCLAbortedCommStoreKey) + ":" + ncclIdStr;
}

#ifdef ENABLE_NCCL_P2P_SUPPORT

ncclResult_t ncclAlltoallv(
    void* sendbuff,
    const size_t* sendcounts,
    const size_t* senddispls,
    void* recvbuff,
    const size_t* recvcounts,
    const size_t* recvdispls,
    size_t size,
    ncclDataType_t type,
    ncclComm_t comm,
    cudaStream_t stream) {
  int numranks;
  C10D_NCCL_CHECK(ncclCommCount(comm, &numranks));
  C10D_NCCL_CHECK(ncclGroupStart());
  for (int r = 0; r < numranks; r++) {
    // NCCL uses 0 byte message for synchronization
    // Avoid send/recv when message size is zero
    if (sendcounts[r] != 0) {
      C10D_NCCL_CHECK(ncclSend(
          ((char*)sendbuff) + senddispls[r] * size,
          sendcounts[r],
          type,
          r,
          comm,
          stream));
    }
    if (recvcounts[r] != 0) {
      C10D_NCCL_CHECK(ncclRecv(
          ((char*)recvbuff) + recvdispls[r] * size,
          recvcounts[r],
          type,
          r,
          comm,
          stream));
    }
  }
  C10D_NCCL_CHECK(ncclGroupEnd());
  return ncclSuccess;
}
#endif

} // namespace

const int64_t ProcessGroupNCCL::kWatchdogThreadSleepMillis = 10000;
const int64_t ProcessGroupNCCL::kWorkCleanupThreadSleepMillis = 1000;
constexpr int64_t kWaitForAbortCommStoreKey = 1000;
constexpr int64_t kSynchronizeBusyWaitMillis = 10;
const int64_t ProcessGroupNCCL::kProcessGroupNCCLOpTimeoutMillis = 10 * 1000;
thread_local uint64_t ProcessGroupNCCL::ncclActiveGroupCounter_ = 0;

std::ostream& operator<<(
    std::ostream& output,
    const ProcessGroupNCCL::WorkNCCL& workNCCL) {
  std::string workInfo;
  if (workNCCL.outputs_) {
    workInfo = c10::str("WorkNCCL(",
                        "OpType=", opTypeToString(workNCCL.opType_),
                        ", TensorShape=", (*workNCCL.outputs_)[0].sizes(),
                        ", Timeout(ms)=", workNCCL.opTimeout_.count(),
                        ")");
  } else {
    workInfo = c10::str("WorkNCCL(",
                        "OpType=", opTypeToString(workNCCL.opType_),
                        ", Timeout(ms)=", workNCCL.opTimeout_.count(),
                        ")");
  }
  return output << workInfo;
}

ProcessGroupNCCL::WorkNCCL::WorkNCCL(
    const std::vector<at::Device>& devices,
    int rank,
    OpType opType)
    : Work(rank, opType),
      devices_(devices),
      workStartTime_(std::chrono::steady_clock::now()) {
  // Creates the CUDA event wrappers
  // Note: The actual events are lazily created when first recorded to with
  // DEFAULT_FLAGS = cudaEventDisableTiming.
  cudaEvents_ =
      std::make_shared<std::vector<at::cuda::CUDAEvent>>(devices.size());
  ncclComms_.resize(devices.size());
}

ProcessGroupNCCL::WorkNCCL::WorkNCCL(const WorkNCCL& w)
    : Work(w.rank_, w.opType_),
      std::enable_shared_from_this<WorkNCCL>(w),
      devices_(w.devices_),
      cudaEvents_(w.cudaEvents_),
      ncclComms_(w.ncclComms_),
      blockingWait_(w.blockingWait_),
      opTimeout_(w.opTimeout_),
      workStartTime_(w.workStartTime_) {
  completed_ = w.completed_;
  exception_ = w.exception_;
}

ProcessGroupNCCL::WorkNCCL::~WorkNCCL() {}

bool ProcessGroupNCCL::WorkNCCL::isCompleted() {
  checkAndSetException();
  return exception() || finishedGPUExecutionInternal();
}

bool ProcessGroupNCCL::WorkNCCL::isSuccess() const {
  if (exception()) {
    // Already detected an exception.
    return false;
  }

  return !checkForNCCLErrors(ncclComms_) && finishedGPUExecutionInternal();
}

void ProcessGroupNCCL::WorkNCCL::checkAndSetException() {
  if (exception()) {
    // We already have an exception.
    return;
  }

  auto exception_ptr = checkForNCCLErrors(ncclComms_);
  std::unique_lock<std::mutex> lock(mutex_);
  exception_ = exception_ptr;
}

void ProcessGroupNCCL::WorkNCCL::setException(
    std::exception_ptr exception_ptr) {
  std::unique_lock<std::mutex> lock(mutex_);
  exception_ = exception_ptr;
}

// Helper that checks if the NCCL kernels are completed on the GPUs
bool ProcessGroupNCCL::WorkNCCL::finishedGPUExecution() {
  checkAndSetException();
  return finishedGPUExecutionInternal();
}

bool ProcessGroupNCCL::WorkNCCL::finishedGPUExecutionInternal() const {
  for (size_t i = 0; i < devices_.size(); ++i) {
    // Checking the work's corresponding CUDA events' status
    auto ret = cudaEventQuery((*cudaEvents_)[i]);
    if (ret != cudaSuccess && ret != cudaErrorNotReady) {
      AT_CUDA_CHECK(ret);
    }
    if (ret == cudaErrorNotReady) {
      return false;
    }
  }
  return true;
}

void ProcessGroupNCCL::WorkNCCL::checkAndThrowException() {
  // Set the appropriate exception if found.
  checkAndSetException();

  // Throw an exception, only if we have a valid exception.
  if (exception()) {
    std::rethrow_exception(exception());
  }
}

void ProcessGroupNCCL::WorkNCCL::handleNCCLGuard() {
  std::lock_guard<std::mutex> lock(mutex_);
  completed_ = true;
  if (exception_) {
    auto exceptionMsg = c10::str(
        "Some NCCL operations have failed or timed out. Due to the ",
        "asynchronous nature of CUDA kernels, subsequent GPU operations ",
        "might run on corrupted/incomplete data. To avoid this inconsistency, ",
        "we are taking the entire process down.");
    LOG(ERROR) << exceptionMsg;
    std::rethrow_exception(exception_);
  }
}

void ProcessGroupNCCL::WorkNCCL::synchronize() {
  // Call Synchronize without a timeout. We use this method to avoid adding a
  // timeout argument to the public synchronize API.
  synchronizeInternal(kNoTimeout);
}

void ProcessGroupNCCL::WorkNCCL::synchronizeStreams() {
  for (size_t i = 0; i < devices_.size(); ++i) {
    auto currentStream = at::cuda::getCurrentCUDAStream(devices_[i].index());
    // Block the current stream on the NCCL stream
    (*cudaEvents_)[i].block(currentStream);
  }
}

// Waiting on the work's corresponding CUDA events
void ProcessGroupNCCL::WorkNCCL::synchronizeInternal(
    std::chrono::milliseconds timeout) {
  synchronizeStreams();

  // In case of blocking, wait for the operation to complete.
  if (blockingWait_) {
    // Use the passed in timeout if provided, otherwise use the default
    // opTimeout for each WorkNCCL object.
    std::chrono::milliseconds workTimeout =
        timeout == kNoTimeout ? opTimeout_ : timeout;
    // Wait for the operation to complete.
    while (!isCompleted()) {
      if (timedOut()) {
        // When operation times out due to some errors that are not
        // detected by nccl communicators, ncclCommWatchdog can not check this
        // time out error and thus can not abort ncclComms accordingly.
        // So explicitly abort ncclComms here before throwing this timed out
        // exception to users, after this, ncclCommWatchdog can detect nccl
        // communicators are aborted and clean up devNCCLCommMap_ accordingly.
        // if throwing timed out excepiton without aborting nccl communicators
        // here, it was observed that CUDA GPU will have 100% utilization and
        // can not run new events successfully.
        for (const auto& ncclComm : ncclComms_) {
          ncclComm->ncclCommAbort();
          const auto& storeKey = getNcclAbortedCommStoreKey(
              buildNcclUniqueIdStr(ncclComm->getNcclId()));
          auto rankStr = std::to_string(rank_);
          store_->set(
              storeKey,
              std::vector<uint8_t>(
                  reinterpret_cast<const uint8_t*>(rankStr.data()),
                  reinterpret_cast<const uint8_t*>(rankStr.data()) +
                      rankStr.size()));
          LOG(INFO) << "[Rank " << rank_
                    << "] Wrote aborted communicator id to store: " << storeKey;
        }
        auto currentTimepoint = std::chrono::steady_clock::now();
        auto timeElapsed = std::chrono::duration_cast<std::chrono::milliseconds>(
            currentTimepoint - workStartTime_);
        std::string exceptionMsg = c10::str("[Rank ", rank_, "] ",
                                            "Caught collective operation timeout: ",
                                            (*this),
                                            " ran for ",
                                            timeElapsed.count(),
                                            " milliseconds before timing out.");
        throw std::runtime_error(exceptionMsg);
      }
      // Check for errors and throw appropriate exception.
      checkAndThrowException();
      std::this_thread::sleep_for(
          std::chrono::milliseconds(kSynchronizeBusyWaitMillis));
    }
    checkAndThrowException();
  }

  // Device synchronize only after we've completed timeout checks.
  if (!barrierTensors_.empty()) {
    // If we use the work to do barrier, we should block here
    for (size_t i = 0; i < devices_.size(); ++i) {
      at::cuda::CUDAGuard gpuGuard(devices_[i]);
      AT_CUDA_CHECK(cudaDeviceSynchronize());
    }
  }
}

// Same as calling synchronize().
bool ProcessGroupNCCL::WorkNCCL::wait(std::chrono::milliseconds timeout) {
  synchronizeInternal(timeout);
  // Always return true, because abort API is not implemented.
  return true;
}

void ProcessGroupNCCL::WorkNCCL::abort() {
  TORCH_CHECK(false, "ProcessGroupNCCL::WorkNCCL::abort not implemented.");
}

bool ProcessGroupNCCL::WorkNCCL::timedOut() {
  auto currentTimepoint = std::chrono::steady_clock::now();
  return (
      std::chrono::duration_cast<std::chrono::milliseconds>(
          currentTimepoint - workStartTime_) >= opTimeout_);
}

ProcessGroupNCCL::ProcessGroupNCCL(
    const std::shared_ptr<Store>& store,
    int rank,
    int size,
    Options options)
    : ProcessGroup(rank, size),
      store_(store),
      ncclCommCounter_(0),
      terminateProcessGroup_(false),
      opTimeout_(options.opTimeout),
      futureNCCLCallbackStreams_(c10::cuda::device_count()),
      isHighPriorityStream_(options.isHighPriorityStream) {
  TORCH_CHECK(at::cuda::getNumGPUs() != 0,
    "ProcessGroupNCCL is only supported with GPUs, no GPUs found!");
  blockingWait_ = parseEnvVarFlag(NCCL_BLOCKING_WAIT);
  asyncErrorHandling_ = parseEnvVarFlag(NCCL_ASYNC_ERROR_HANDLING);

#ifdef ENABLE_NCCL_ERROR_CHECKING
  ncclCommWatchdogThread_ =
      std::thread(&ProcessGroupNCCL::ncclCommWatchdog, this);
#endif

  if (asyncErrorHandling_) {
    workCleanupThread_ = std::thread(&ProcessGroupNCCL::workCleanupLoop, this);
  }
  LOG(INFO) << "[Rank " << rank_
            << "] ProcessGroupNCCL initialized with following options:"
            << "\nNCCL_ASYNC_ERROR_HANDLING: " << asyncErrorHandling_
            << "\nNCCL_BLOCKING_WAIT: " << blockingWait_
            << "\nTIMEOUT(ms): " << opTimeout_.count()
            << "\nUSE_HIGH_PRIORITY_STREAM: " << isHighPriorityStream_;
}

ProcessGroupNCCL::~ProcessGroupNCCL() {
  terminateProcessGroup_.store(true);

  watchdogCV_.notify_one();
#ifdef ENABLE_NCCL_ERROR_CHECKING
  ncclCommWatchdogThread_.join();
#endif

  {
    // Abort all NCCL Communicators on Process Group Destruction
    std::lock_guard<std::mutex> lock(mutex_);
    for (auto it = devNCCLCommMap_.begin(); it != devNCCLCommMap_.end(); it++) {
      auto& ncclComms = it->second;

      for (const auto& ncclComm : ncclComms) {
        ncclComm->ncclCommAbort();
      }
    }
  }

  if (asyncErrorHandling_) {
    workMetaListCV_.notify_one();
    workCleanupThread_.join();
  }
}

void ProcessGroupNCCL::abortTimedOutCollectives(std::unordered_set<std::string>& abortedCommIds) {
  std::unique_lock<std::mutex> lock(workMetaListMutex_);
  for (auto& work : workMetaList_) {
    work.checkAndSetException();
    // Aborting NCCL Communicators due to errors is already handled above.
    if (work.exception()) {
      continue;
    }

    // Check for Timeouts in the WorkNCCL Operations, and abort all
    // communicators accordingly.
    if (work.timedOut()) {
      LOG(INFO)
          << "[Rank " << rank_
          << "] Watchdog caught collective operation timeout for work: "
          << work;
      std::exception_ptr exception_ptr = std::make_exception_ptr(
          std::runtime_error("NCCL Operation Timed Out"));
      work.setException(exception_ptr);
      for (const auto& ncclComm : work.ncclComms_) {
        ncclComm->ncclCommAbort();
        abortedCommIds.emplace(buildNcclUniqueIdStr(ncclComm->getNcclId()));
      }
    }
  }
}

void ProcessGroupNCCL::ncclCommWatchdog() {
  try {
    LOG(INFO) << "[Rank " << rank_ << "] NCCL watchdog thread started!";
    ncclCommWatchdogInternal();
    LOG(INFO) << "[Rank " << rank_
              << "] NCCL watchdog thread terminated normally";
  } catch (std::exception& e) {
    LOG(INFO) << "[Rank " << rank_
              << "] NCCL watchdog thread terminated with exception: "
              << e.what();
  } catch (...) {
    LOG(INFO) << "[Rank " << rank_
              << "] NCCL watchdog thread terminated with unknown exception";
  }
}

void ProcessGroupNCCL::ncclCommWatchdogInternal() {
  while (!terminateProcessGroup_.load()) {
    std::unordered_set<std::string> abortedCommIds;
    std::unordered_set<std::string> allCommIds;

    {
      // Loop through the cache of communicators for NCCL errors.
      std::lock_guard<std::mutex> lock(mutex_);
      for (auto it = devNCCLCommMap_.begin(); it != devNCCLCommMap_.end();
           it++) {
        auto& ncclComms = it->second;

        for (const auto& ncclComm : ncclComms) {
          allCommIds.emplace(buildNcclUniqueIdStr(ncclComm->getNcclId()));
        }

        if (checkForNCCLErrors(ncclComms)) {
          LOG(INFO) << "[Rank " << rank_
                    << "] Received NCCL errors for communicators in the cache";

          if (blockingWait_ || asyncErrorHandling_) {
            LOG(INFO) << "[Rank " << rank_
                      << "] Aborting communicators that received errors";
            // We abort NCCL communicators that have received errors from this
            // thread, and exceptions are set on the corresponding work objects.
            // The workCleanupThread will then loop through the unfinished
            // collectives and throw exceptions if an exception has been set on
            // any of the work objects from this thread.
            for (const auto& ncclComm : ncclComms) {
              ncclComm->ncclCommAbort();
              // Note that we don't remove the aborted communicators from the
              // cache. The reason is that if we do remove the communicator
              // from the cache, it is possible that a new collective operation
              // calls `ncclCommInitRank` to create a new communicator whereas
              // other ranks might have failed/timed out and didn't enter
              // `ncclCommInitRank`. As a result, when there is a failure on
              // a communicator the application receives an exception and its
              // their responsibility to destroy the process group and recreate
              // it to recover from errors.
              abortedCommIds.emplace(
                  buildNcclUniqueIdStr(ncclComm->getNcclId()));
            }
          }
        }
      }
    }

    if (asyncErrorHandling_) {
<<<<<<< HEAD
      std::unique_lock<std::mutex> lock(workMetaListMutex_);
      for (auto& work : workMetaList_) {
        work.checkAndSetException();
        // Aborting NCCL Communicators due to errors is already handled above.
        if (work.exception()) {
          continue;
        }

        // Check for Timeouts in the WorkNCCL Operations, and abort all
        // communicators accordingly.
        if (work.timedOut()) {
          auto currentTimepoint = std::chrono::steady_clock::now();
          auto timeElapsed = std::chrono::duration_cast<std::chrono::milliseconds>(
              currentTimepoint - work.workStartTime_);
          std::string exceptionMsg = c10::str("[Rank ", rank_, "] ",
                                              "Watchdog caught collective operation timeout: ",
                                              work,
                                              " ran for ",
                                              timeElapsed.count(),
                                              " milliseconds before timing out.");
          std::exception_ptr exception_ptr = std::make_exception_ptr(
              std::runtime_error(exceptionMsg));
          work.setException(exception_ptr);
          for (const auto& ncclComm : work.ncclComms_) {
            ncclComm->ncclCommAbort();
            abortedCommIds.emplace(buildNcclUniqueIdStr(ncclComm->getNcclId()));
          }
        }
      }
=======
      abortTimedOutCollectives(abortedCommIds);
>>>>>>> f230245c
    }

    if (blockingWait_) {
      // When we abort a communicator on one rank, it is likely that might cause
      // other ranks to hang indefinitely. As a result, whenever we abort a
      // communicator, we write its ID to the store. The watchdog on other ranks
      // then monitor the store, find an aborted communicator ID and abort their
      // respective communicator as well.

      // Record the aborted communicators locally and in the store.
      for (const auto& abortedCommId : abortedCommIds) {
        abortedComms_.emplace(abortedCommId);
        const auto& storeKey = getNcclAbortedCommStoreKey(abortedCommId);
        auto rankStr = std::to_string(rank_);
        store_->set(
            storeKey,
            std::vector<uint8_t>(
                reinterpret_cast<const uint8_t*>(rankStr.data()),
                reinterpret_cast<const uint8_t*>(rankStr.data()) +
                    rankStr.size()));
        LOG(INFO) << "[Rank " << rank_
                  << "] Watchdog wrote aborted communicator id to store: "
                  << storeKey;
      }

      // Check for any communicators in the store and abort them if needed.
      for (const auto& commId : allCommIds) {
        if (abortedComms_.find(commId) == abortedComms_.end()) {
          // Check if we need to abort them if not already aborted (shouldn't
          // wait more than the watchdog sleep time.).
          const auto& storeKey = getNcclAbortedCommStoreKey(commId);
          try {
            store_->wait(
                {storeKey},
                std::chrono::milliseconds(kWaitForAbortCommStoreKey));
            auto val = store_->get(storeKey);
            std::string rank(reinterpret_cast<char*>(val.data()), val.size());
            LOG(INFO) << "[Rank " << rank_
                      << "] Found key in store: " << storeKey
                      << ", from rank: " << rank
                      << ", aborting appropriate communicators";

            // Now abort the appropriate communicators.
            std::lock_guard<std::mutex> lock(mutex_);
            auto it = ncclIdToCommMap_.find(commId);
            TORCH_INTERNAL_ASSERT(it != ncclIdToCommMap_.end());
            for (const auto& ncclComm : it->second) {
              ncclComm->ncclCommAbort();
            }
            abortedComms_.emplace(commId);
            LOG(INFO) << "[Rank " << rank_
                      << "] Aborted communicators for key in store: "
                      << storeKey;
          } catch (std::exception& e) {
            VLOG(1) << "Did not find key in store: " << storeKey
                    << ", error: " << e.what();
          }
        }
      }
    }

    std::unique_lock<std::mutex> lock(watchdogCVMutex_);
    watchdogCV_.wait_for(
        lock,
        std::chrono::milliseconds(kWatchdogThreadSleepMillis),
        [&]() -> bool { return terminateProcessGroup_.load(); });
  }
}

void ProcessGroupNCCL::workCleanupLoop() {
  bool done = false;
  while (!terminateProcessGroup_.load() || !done) {
    std::list<WorkNCCL> doneWorks;
    {
      std::unique_lock<std::mutex> lock(workMetaListMutex_);
      // We busy-poll the work vector every kWatchdogThreadSleepMillis
      // milliseconds as long as the atomic is True.
      workMetaListCV_.wait_for(
          lock,
          std::chrono::milliseconds(kWorkCleanupThreadSleepMillis),
          [&]() -> bool { return terminateProcessGroup_.load(); });

      for (auto it = workMetaList_.begin(); it != workMetaList_.end();
           /* no increment*/) {
        auto& work = *it;
        if (work.isCompleted()) {
          // Handle Exceptions on failed GPU operations and remove completed
          // workNCCL objects from work vector.
          if (!terminateProcessGroup_.load()) {
            work.handleNCCLGuard();
          }
          doneWorks.push_back(std::move(*it));
          it = workMetaList_.erase(it);
        } else {
          // Increment the iterator if the current WorkNCCL object is not
          // completed.
          ++it;
        }
      }
      done = workMetaList_.empty();
    }
    doneWorks.clear();
  }
}

std::exception_ptr ProcessGroupNCCL::WorkNCCL::checkForNCCLErrors(
    const std::vector<std::shared_ptr<NCCLComm>>& ncclComms) const {
  return checkForNCCLErrorsInternal(ncclComms);
}

std::exception_ptr ProcessGroupNCCL::checkForNCCLErrors(
    const std::vector<std::shared_ptr<NCCLComm>>& ncclComms) {
  return checkForNCCLErrorsInternal(ncclComms);
}

std::exception_ptr ProcessGroupNCCL::checkForNCCLErrorsInternal(
    const std::vector<std::shared_ptr<NCCLComm>>& ncclComms) {
  for (const auto& ncclComm : ncclComms) {
    ncclResult_t ncclAsyncErr = ncclComm->checkForNcclError();
    if (ncclAsyncErr != ncclSuccess) {
      return std::make_exception_ptr(std::runtime_error(
          "NCCL error: " + ncclGetErrorWithVersion(ncclAsyncErr)));
    }
  }

  return nullptr;
}

void ProcessGroupNCCL::broadcastUniqueNCCLID(
  ncclUniqueId* ncclID,
  OpType opType,
  const std::string& p2pKey,
  int p2pRank) {
  // For collective operations:
  // For every NCCL communicator that we create we need to broadcast
  // a unique ID from rank 0 to all other ranks. This broadcast is
  // done by rank 0 setting a key in the store and all other ranks
  // retrieving the contents of that key. A single process group
  // may create multiple NCCL communicators, so we use a sequence
  // number to differentiate between them.
  // For point-to-point operations:
  // The sequence number will only be increased on 2 out of all the
  // processes in a Process Group. So all following collective
  // operations will see different sequence numbers which will cause
  // runtime errors. To avoid that, use the src:target pair instead
  // of sequence number for p2p communications.

  std::string storeKey;
  if (!isP2POp(opType)) {
    storeKey = std::to_string(ncclCommCounter_++);
  } else {
    storeKey = p2pKey;
  }
  if (rank_ == 0 || (isP2POp(opType) && p2pRank == 0)) {
    auto vec = std::vector<uint8_t>(
        reinterpret_cast<uint8_t*>(ncclID),
        reinterpret_cast<uint8_t*>(ncclID) + NCCL_UNIQUE_ID_BYTES);
    store_->set(storeKey, vec);
  } else {
    auto vec = store_->get(storeKey);
    TORCH_CHECK(vec.size() == NCCL_UNIQUE_ID_BYTES);
    std::memcpy(ncclID, vec.data(), vec.size());
  }
}

std::vector<std::shared_ptr<NCCLComm>>& ProcessGroupNCCL::getNCCLComm(
    const std::string& devicesKey,
    const std::vector<at::Device>& devices,
    OpType opType,
    int p2pRank,
    bool isSendRecvSelf) {
  // Sanity check
  if (devicesKey.empty()) {
    throw std::runtime_error(
        "Not able to create/get the NCCL Communicator since "
        "the GPU devices are not known");
  }

  for (auto& device : devices) {
    usedDeviceIdxs_.insert(device.index());
  }

  {
    std::lock_guard<std::mutex> lock(mutex_);
    if (devNCCLCommMap_.find(devicesKey) != devNCCLCommMap_.end()) {
      // Reuse the cached communicator if there is one.
      return devNCCLCommMap_[devicesKey];
    }
  }

  // NCCL communicator not cached, create a new entry
  std::vector<std::shared_ptr<NCCLComm>> ncclComms;
  ncclComms.resize(devices.size());

  // Create the unique NCCL ID and broadcast it
  ncclUniqueId ncclID;

  // For point-to-point communication, lower rank of the two will get unique id.
  if (rank_ == 0 || (isP2POp(opType) && p2pRank == 0)) {
    C10D_NCCL_CHECK(ncclGetUniqueId(&ncclID));
  }

  // For point-to-point communication on the same process, don't need broadcast.
  if (!isSendRecvSelf) {
    // Broadcast so that each process can have a unique NCCL ID
    broadcastUniqueNCCLID(&ncclID, opType, devicesKey, p2pRank);
  }

  at::cuda::OptionalCUDAGuard gpuGuard;

  std::vector<at::cuda::CUDAStream> streamVal;
  streamVal.reserve(devices.size());

  // [Group Start/End Note] This is used to ensure that nccl communicator will be created
  // before communication primitives are called. Let's look at this example:
  // Using the batch_isend_irecv to send a tensor to a target process. On the sender side,
  // the corresponding underlying NCCL calls will look like
  //   ncclGroupStart() // This is in batch_isend_irecv
  //   ncclGroupStart() // This is [Note 1]
  //   ncclCommInitRank() // Inside NCCLComm::create
  //   ncclSend()
  //   ncclGroupEnd() // This is [Note 2]
  //   ncclGroupEnd() // This is in batch_isend_irecv
  // With this pattern, the nccl communicator will be created in the last ncclGroupEnd
  // which means when ncclSend is processed, the passed communicator argument is NULL which will
  // lead to runtime error. So we need to "close" all active nccl groups to ensure
  // nccl communicator is actually created before encountering any communication calls.
  // This is why we need the following for loop.
  for (size_t i = 0; i < ncclActiveGroupCounter_; ++i) {
    C10D_NCCL_CHECK(ncclGroupEnd());
  }

  // [Note 1] Create the NCCL communicators for each GPU
  C10D_NCCL_CHECK(ncclGroupStart());

  for (size_t i = 0; i < devices.size(); ++i) {
    // GPU world size and GPU rank
    int numRanks, rank;

    if (!isP2POp(opType)) {
      numRanks = getSize() * devices.size();
      rank = getRank() * devices.size() + i;
    } else if(isSendRecvSelf) {
      // Same process send and recv.
      numRanks = 1;
      rank = 0;
    } else {
      // For point-to-point operation, there are only 2 processes involved so
      // the GPU rank is either 0 or 1.
      numRanks = 2;
      rank = p2pRank;
    }
    // Get the device index
    int deviceIndex = devices[i].index();

    gpuGuard.set_index(deviceIndex);
    ncclComms[i] = NCCLComm::create(numRanks, rank, ncclID);

    // Creates the NCCL streams
    streamVal.push_back(at::cuda::getStreamFromPool(isHighPriorityStream_));

    // If not set before, get a dedicated stream for the device to run
    // FutureNCCL then callbacks.
    std::lock_guard<std::mutex> lock(mutex_);
    if (futureNCCLCallbackStreams_[deviceIndex] == nullptr) {
      futureNCCLCallbackStreams_[deviceIndex] =
          std::make_shared<at::cuda::CUDAStream>(
              at::cuda::getStreamFromPool(isHighPriorityStream_));
    }
  }

  // [Note 2 ]
  C10D_NCCL_CHECK(ncclGroupEnd());

  // See [Group Start/End Note]
  for (size_t i = 0; i < ncclActiveGroupCounter_; ++i) {
    C10D_NCCL_CHECK(ncclGroupStart());
  }

  ncclStreams_.emplace(devicesKey, std::move(streamVal));

  // Note: these events are created with the (default) cudaEventDisableTiming
  // flag This flag provides the best performance when used with
  // cudaStreamWaitEvent() and cudaEventQuery(). Since we here don't measure the
  // performance using cudaEvent, this should be set.
  ncclEvents_.emplace(
      std::piecewise_construct,
      std::make_tuple(devicesKey),
      std::make_tuple(devices.size()));

  // Hold the lock before modifying the cache.
  std::lock_guard<std::mutex> lock(mutex_);

  // Record the communicators based on ncclUniqueId.
  ncclIdToCommMap_.emplace(buildNcclUniqueIdStr(ncclID), ncclComms);

  // Move the NCCL resource to cache
  devNCCLCommMap_.emplace(devicesKey, std::move(ncclComms));
  return devNCCLCommMap_[devicesKey];
}

namespace {

// Check validity of tensor
void check_gpu_single_tensor(const at::Tensor& tensor) {
  if (!tensor.is_cuda() || tensor.is_sparse()) {
    throw std::runtime_error("Tensors must be CUDA and dense");
  }
  if (!tensor.is_contiguous()) {
    throw std::runtime_error("Tensors must be contiguous");
  }
}

// Check that all `tensors' have the same type and shape and are distributed
// across distinct GPUs.
void check_gpu_tensors(const std::vector<at::Tensor>& tensors) {
  if (tensors.size() == 0) {
    throw std::runtime_error("Tensor list must be nonempty");
  }
  if (tensors.size() > static_cast<size_t>(at::cuda::getNumGPUs())) {
    throw std::runtime_error(
        "Tensor list mustn't be larger than the number of available GPUs");
  }

  const auto& first = tensors.front();

  // Set for ensuring that tensors are on separate devices.
  std::unordered_set<decltype(first.get_device())> usedDevices;
  usedDevices.reserve(tensors.size());

  for (const auto& t : tensors) {
    if (!t.is_cuda() || t.is_sparse()) {
      throw std::runtime_error("Tensors must be CUDA and dense");
    }
    if (t.scalar_type() != first.scalar_type()) {
      throw std::runtime_error("Tensors must have identical type");
    }
    if (t.sizes() != first.sizes()) {
      throw std::runtime_error("Tensors must have identical size");
    }
    if (t.strides() != first.strides()) {
      throw std::runtime_error("Tensors must have identical strides");
    }
    if (!t.is_non_overlapping_and_dense()) {
      throw std::runtime_error("Tensors must be non-overlapping and dense");
    }
    const auto inserted = usedDevices.insert(t.get_device()).second;
    if (!inserted) {
      throw std::runtime_error("Tensors must be on distinct GPU devices");
    }
  }
}

// Flatten each list in `tensor_lists' for a gather or scatter operation, and
// ensure compatibility with the corresponding tensor in `other'.
std::vector<at::Tensor> flatten_for_scatter_gather(
    std::vector<std::vector<at::Tensor>>& tensor_lists,
    std::vector<at::Tensor>& other,
    size_t world_size) {
  if (tensor_lists.size() != other.size()) {
    throw std::runtime_error(
        "Tensor list operands to scatter/gather must have the same length");
  }
  const auto num_devices = tensor_lists.size();

  std::vector<at::Tensor> flattened;
  flattened.resize(num_devices);

  for (auto i = size_t{}; i < num_devices; ++i) {
    if (tensor_lists[i].size() != world_size * num_devices) {
      throw std::runtime_error(
          "Tensor list input to scatter/gather must match number of collective"
          " participants");
    }

    // Only check device match for the first tensor in the list; the call to
    // newLikeFlat() below will check the rest.
    if (tensor_lists[i].front().get_device() != other[i].get_device()) {
      throw std::runtime_error(
          "Corresponding input/output tensors to scatter/gather must all reside"
          " on the same device");
    }

    for (const auto& t : tensor_lists[i]) {
      if (t.numel() != other[i].numel()) {
        throw std::runtime_error(
            "All tensor operands to scatter/gather must have the same number of elements");
      }
    }
    // Flatten the tensors (from all ranks) into a single big tensor.
    flattened[i] = newLikeFlat(tensor_lists, i);
  }
  return flattened;
}

} // namespace

std::shared_ptr<ProcessGroupNCCL::WorkNCCL> ProcessGroupNCCL::initWork(
    std::vector<at::Device> devices,
    int rank,
    OpType opType) {
  return std::make_shared<ProcessGroupNCCL::WorkNCCL>(devices, rank, opType);
}

std::vector<at::Tensor> ProcessGroupNCCL::WorkNCCL::result() {
  return *outputs_;
}

c10::intrusive_ptr<c10::ivalue::Future> ProcessGroupNCCL::WorkNCCL::
    getFuture() {
  TORCH_INTERNAL_ASSERT(
      outputs_->size() == 1,
      "WorkNCCL's getFuture API is only supported for single-process single-device mode.");
  auto deviceIndex = (*outputs_)[0].device().index();
  // Create a new FutureNCCL object after checking for single-process
  // single-device mode.
  return c10::make_intrusive<FutureNCCL>(
      at::IValue(*outputs_),
      deviceIndex,
      cudaEvents_,
      futureNCCLCallbackStreams_[deviceIndex]);
}

void ProcessGroupNCCL::workEnqueue(
    std::shared_ptr<ProcessGroupNCCL::WorkNCCL> work) {
  if (!terminateProcessGroup_.load()) {
    std::lock_guard<std::mutex> lock(workMetaListMutex_);
    // Avoid view tensors to be processed in cleanup thread.
    // View tensors' destruction invokes autograd_meta, which
    // needs to be destructed in user thread. Otherwise will
    // get deadlock. Here we enqueue work without outputs_.
    workMetaList_.emplace_back(WorkNCCL(*work));
  }
}
ProcessGroupNCCL::Options::Options()
    : opTimeout(kProcessGroupNCCLOpTimeoutMillis),
      isHighPriorityStream(false) {}

template <typename Fn, typename PreProcess, typename PostProcess>
std::shared_ptr<ProcessGroup::Work> ProcessGroupNCCL::collective(
    std::vector<at::Tensor>& inputs,
    std::vector<at::Tensor>& outputs,
    Fn fn,
    PreProcess pre,
    PostProcess post,
    OpType opType) {
  const auto devices = getDeviceList(inputs);
  const auto key = getKeyFromDevices(devices);
  auto& ncclComms = getNCCLComm(key, devices, opType);

  // First let NCCL streams wait for input tensors allocation streams
  syncStreams(devices, ncclEvents_[key], ncclStreams_[key]);

  // Work itself will create the CUDA events on all GPUs of tensors
  auto work = initWork(devices, rank_, opType);

  // Store references to outputs and futureNCCLCallbackStream to be used by
  // WorkNCCL::getFuture.
  work->outputs_ = std::make_shared<std::vector<at::Tensor>>(outputs);
  work->futureNCCLCallbackStreams_ = futureNCCLCallbackStreams_;

  at::cuda::OptionalCUDAGuard gpuGuard;

  pre(ncclStreams_[key]);

  for (size_t i = 0; i < inputs.size(); ++i) {
    gpuGuard.set_index(devices[i].index());
    at::cuda::CUDAStream& ncclStream = ncclStreams_[key][i];

    // Both `inputs' and `outputs' are created on a worker stream and used in
    // different ncclStreams.  Hence, both must record the ncclStream to
    // prevent being freed before the collective finishes.
    //
    // We only record `inputs' here, and leave recording `outputs' to `fn' for
    // operations where `inputs' and `outputs' are not the same.
    //
    // See [Sync Streams].
    c10::cuda::CUDACachingAllocator::recordStream(
        inputs[i].storage().data_ptr(), ncclStream);
  }

  {
    AutoNcclGroup nccl_group_guard;
    for (size_t i = 0; i < inputs.size(); ++i) {
      gpuGuard.set_index(devices[i].index());
      at::cuda::CUDAStream& ncclStream = ncclStreams_[key][i];
      C10D_NCCL_CHECK(
          fn(inputs[i], outputs[i], ncclComms[i]->getNcclComm(), ncclStream));
    }
  }

  post(ncclStreams_[key]);

  // Event should only be recorded after the ncclGroupEnd()
  for (size_t i = 0; i < inputs.size(); ++i) {
    at::cuda::CUDAStream& ncclStream = ncclStreams_[key][i];
    (*work->cudaEvents_)[i].record(ncclStream);
    work->ncclComms_[i] = ncclComms[i];
  }

  // Set appropriate work parameters.
  work->blockingWait_ = blockingWait_;
  work->opTimeout_ = opTimeout_;
  work->store_ = store_;

  if (asyncErrorHandling_) {
    workEnqueue(work);
  }

  return work;
}

template <typename Fn, typename PreProcess, typename PostProcess>
std::shared_ptr<ProcessGroup::Work> ProcessGroupNCCL::pointToPoint(
    std::vector<at::Tensor>& tensors,
    Fn fn,
    int peer,
    OpType opType,
    PreProcess pre,
    PostProcess post) {
  const auto devices = getDeviceList(tensors);
  const auto key = getKeySendRecv(rank_, peer);
  int p2pRank = rank_ <= peer ? 0 : 1;
  auto isSendRecvSelf = rank_ == peer;
  auto& ncclComms = getNCCLComm(key, devices, opType, p2pRank, isSendRecvSelf);

  // First let NCCL streams wait for input tensors allocation streams
  syncStreams(devices, ncclEvents_[key], ncclStreams_[key]);

  // Work itself will create the CUDA events on all GPUs of tensors
  auto work = initWork(devices, rank_, opType);

  if (opType == OpType::RECV) {
    // Store references to outputs and futureNCCLCallbackStream to be used by
    // WorkNCCL::getFuture.
    work->outputs_ = std::make_shared<std::vector<at::Tensor>>(tensors);
    work->futureNCCLCallbackStreams_ = futureNCCLCallbackStreams_;
  }

  at::cuda::OptionalCUDAGuard gpuGuard;

  pre(ncclStreams_[key]);

  for (size_t i = 0; i < tensors.size(); ++i) {
    gpuGuard.set_index(devices[i].index());
    at::cuda::CUDAStream& ncclStream = ncclStreams_[key][i];

    // Both send tensor and recv tensor are created on a worker stream and used in
    // different ncclStreams.  Hence, both must record the ncclStream to
    // prevent being freed before the collective finishes.
    //
    // See [Sync Streams].
    c10::cuda::CUDACachingAllocator::recordStream(
        tensors[i].storage().data_ptr(), ncclStream);
  }

  {
    AutoNcclGroup nccl_group_guard;
    for (size_t i = 0; i < tensors.size(); ++i) {
      gpuGuard.set_index(devices[i].index());
      at::cuda::CUDAStream& ncclStream = ncclStreams_[key][i];
      // For point-to-point communication, NCCL ranks can only
      // be 0 or 1.
      int p2pTargetRank = isSendRecvSelf ? 0 : 1 - p2pRank;
      C10D_NCCL_CHECK(
          fn(tensors[i], ncclComms[i]->getNcclComm(), ncclStream, p2pTargetRank));
    }
  }

  post(ncclStreams_[key]);

  // Event should only be recorded after the ncclGroupEnd()
  for (size_t i = 0; i < tensors.size(); ++i) {
    at::cuda::CUDAStream& ncclStream = ncclStreams_[key][i];
    (*work->cudaEvents_)[i].record(ncclStream);
    work->ncclComms_[i] = ncclComms[i];
    work->blockingWait_ = blockingWait_;
    work->opTimeout_ = opTimeout_;
    work->store_ = store_;
  }

  return work;
}

template <typename Fn>
std::shared_ptr<ProcessGroup::Work> ProcessGroupNCCL::collective(
    std::vector<at::Tensor>& inputs,
    std::vector<at::Tensor>& outputs,
    Fn fn,
    OpType opType) {
  return collective(
      inputs,
      outputs,
      fn,
      [](std::vector<at::cuda::CUDAStream>&) {},
      [](std::vector<at::cuda::CUDAStream>&) {},
      opType);
}

template <typename Fn>
std::shared_ptr<ProcessGroup::Work> ProcessGroupNCCL::pointToPoint(
    std::vector<at::Tensor>& tensor,
    Fn fn,
    int peer,
    OpType opType) {
  return pointToPoint(
      tensor,
      fn,
      peer,
      opType,
      [](std::vector<at::cuda::CUDAStream>&) {},
      [](std::vector<at::cuda::CUDAStream>&) {});
}

std::shared_ptr<ProcessGroup::Work> ProcessGroupNCCL::allreduce(
    std::vector<at::Tensor>& tensors,
    const AllreduceOptions& opts) {
  check_gpu_tensors(tensors);

  return collective(
      tensors,
      tensors,
      [&](at::Tensor& input,
          at::Tensor& output,
          ncclComm_t comm,
          at::cuda::CUDAStream& stream) {
        return ncclAllReduce(
            input.data_ptr(),
            output.data_ptr(),
            input.numel(),
            getNcclDataType(input.scalar_type()),
            getNcclReduceOp(opts.reduceOp, input),
            comm,
            stream.stream());
      },
      OpType::ALLREDUCE);
}

std::shared_ptr<ProcessGroup::Work> ProcessGroupNCCL::allreduce_coalesced(
    std::vector<at::Tensor>& tensors,
    const AllreduceCoalescedOptions& opts) {
  throw std::runtime_error(
      "allreduce_coalesced is currently not supported with NCCL");
}

std::shared_ptr<ProcessGroup::Work> ProcessGroupNCCL::broadcast(
    std::vector<at::Tensor>& tensors,
    const BroadcastOptions& opts) {
  check_gpu_tensors(tensors);

  return collective(
      tensors,
      tensors,
      [&](at::Tensor& input,
          at::Tensor& output,
          ncclComm_t comm,
          at::cuda::CUDAStream& stream) {
        const auto root = opts.rootRank * tensors.size() + opts.rootTensor;
        return ncclBcast(
            input.data_ptr(),
            input.numel(),
            getNcclDataType(input.scalar_type()),
            root,
            comm,
            stream.stream());
      },
      OpType::BROADCAST);
}

std::shared_ptr<ProcessGroup::Work> ProcessGroupNCCL::reduce(
    std::vector<at::Tensor>& tensors,
    const ReduceOptions& opts) {
  check_gpu_tensors(tensors);

  return collective(
      tensors,
      tensors,
      [&](at::Tensor& input,
          at::Tensor& output,
          ncclComm_t comm,
          at::cuda::CUDAStream& stream) {
        const auto root = opts.rootRank * tensors.size() + opts.rootTensor;
        return ncclReduce(
            input.data_ptr(),
            output.data_ptr(),
            input.numel(),
            getNcclDataType(input.scalar_type()),
            getNcclReduceOp(opts.reduceOp, input),
            root,
            comm,
            stream.stream());
      },
      OpType::REDUCE);
}

std::shared_ptr<ProcessGroup::Work> ProcessGroupNCCL::allgather(
    std::vector<std::vector<at::Tensor>>& outputTensors,
    std::vector<at::Tensor>& inputTensors,
    const AllgatherOptions& opts) {
  check_gpu_tensors(inputTensors);

  auto outputFlattened =
      flatten_for_scatter_gather(outputTensors, inputTensors, size_);
  check_gpu_tensors(outputFlattened);

  return collective(
      inputTensors,
      outputFlattened,
      [&](at::Tensor& input,
          at::Tensor& output,
          ncclComm_t comm,
          at::cuda::CUDAStream& stream) {
        c10::cuda::CUDACachingAllocator::recordStream(
            output.storage().data_ptr(), stream);
        return ncclAllGather(
            input.data_ptr(),
            output.data_ptr(),
            input.numel(),
            getNcclDataType(input.scalar_type()),
            comm,
            stream.stream());
      },
      [&](std::vector<at::cuda::CUDAStream>& ncclStreams) {},
      [&](std::vector<at::cuda::CUDAStream>& ncclStreams) {
        // Copy the flattened output tensors to the outputs.
        for (size_t i = 0; i < outputTensors.size(); ++i) {
          at::cuda::CUDAStreamGuard guard(ncclStreams[i]);
          for (size_t j = 0; j < outputTensors[0].size(); ++j) {
            // See [Sync Streams].
            c10::cuda::CUDACachingAllocator::recordStream(
                outputTensors[i][j].storage().data_ptr(), ncclStreams[i]);

            outputTensors[i][j].copy_(outputFlattened[i][j], true);
          }
        }
      },
      OpType::ALLGATHER);
}

std::shared_ptr<ProcessGroup::Work> ProcessGroupNCCL::allgather_coalesced(
    std::vector<std::vector<at::Tensor>>& /* unused */,
    std::vector<at::Tensor>& /* unused */,
    const AllgatherOptions& /* unused */) {
  throw std::runtime_error(
      "ProcessGroupNCCL does not support allgather_coalesced");
}

std::shared_ptr<ProcessGroup::Work> ProcessGroupNCCL::reduce_scatter(
    std::vector<at::Tensor>& outputTensors,
    std::vector<std::vector<at::Tensor>>& inputTensors,
    const ReduceScatterOptions& opts) {
  check_gpu_tensors(outputTensors);

  auto inputFlattened =
      flatten_for_scatter_gather(inputTensors, outputTensors, size_);
  check_gpu_tensors(inputFlattened);

  return collective(
      inputFlattened,
      outputTensors,
      [&](at::Tensor& input,
          at::Tensor& output,
          ncclComm_t comm,
          at::cuda::CUDAStream& stream) {
        c10::cuda::CUDACachingAllocator::recordStream(
            output.storage().data_ptr(), stream);
        return ncclReduceScatter(
            input.data_ptr(),
            output.data_ptr(),
            output.numel(),
            getNcclDataType(input.scalar_type()),
            getNcclReduceOp(opts.reduceOp, input),
            comm,
            stream.stream());
      },
      [&](std::vector<at::cuda::CUDAStream>& ncclStreams) {
        // Copy the input tensors to the flattened inputs.
        for (size_t i = 0; i < inputTensors.size(); ++i) {
          at::cuda::CUDAStreamGuard guard(ncclStreams[i]);
          for (size_t j = 0; j < inputTensors[0].size(); ++j) {
            // See [Sync Streams].
            c10::cuda::CUDACachingAllocator::recordStream(
                inputTensors[i][j].storage().data_ptr(), ncclStreams[i]);

            inputFlattened[i][j].copy_(inputTensors[i][j], true);
          }
        }
      },
      [&](std::vector<at::cuda::CUDAStream>& ncclStreams) {},
      OpType::REDUCE_SCATTER);
}

std::shared_ptr<ProcessGroup::Work> ProcessGroupNCCL::barrier(
    const BarrierOptions& opts) {
  std::vector<at::Device> devices;
  if (usedDeviceIdxs_.empty()) {
    // This means there is not yet a NCCL collective being called
    // Here we have to use the best guesses and will use a single GPU to call
    // allreduce to achieve barrier.
    // In case the multiple processes fall into the same node, we use rank to
    // ensure that each process is on a different GPU
    auto numGPUs = at::cuda::getNumGPUs();
    int16_t deviceIdx = static_cast<int16_t>(rank_ % numGPUs);
    devices.push_back(at::Device(at::DeviceType::CUDA, deviceIdx));
  } else {
    for (auto usedDeviceIdx : usedDeviceIdxs_) {
      devices.push_back(at::Device(at::DeviceType::CUDA, usedDeviceIdx));
    }
  }

  std::vector<at::Tensor> barrierTensors;
  barrierTensors.reserve(devices.size());

  at::cuda::OptionalCUDAGuard gpuGuard;
  for (auto& device : devices) {
    gpuGuard.set_index(device.index());
    barrierTensors.push_back(at::empty(
        {1},
        at::TensorOptions().device(at::DeviceType::CUDA).dtype(at::kByte)));
  }

  // All reduce to achieve the barrier
  auto work = allreduce(barrierTensors);

  // Work will take over barrierTensors
  auto ncclWork = dynamic_cast<ProcessGroupNCCL::WorkNCCL*>(work.get());
  TORCH_CHECK(ncclWork);
  ncclWork->barrierTensors_ = std::move(barrierTensors);

  return work;
}

#ifdef ENABLE_NCCL_P2P_SUPPORT
std::shared_ptr<ProcessGroup::Work> ProcessGroupNCCL::alltoall_base(
    at::Tensor& outputTensor,
    at::Tensor& inputTensor,
    std::vector<int64_t>& outputSplitSizes,
    std::vector<int64_t>& inputSplitSizes,
    const AllToAllOptions& /* unused */) {
  check_gpu_single_tensor(outputTensor);
  check_gpu_single_tensor(inputTensor);
  if (outputSplitSizes.size() == 0 && inputSplitSizes.size() == 0) {
    std::vector<at::Tensor> inputTensors = {inputTensor};
    std::vector<at::Tensor> outputTensors = {outputTensor};
    return collective(
        inputTensors,
        outputTensors,
        [&](at::Tensor& input,
            at::Tensor& output,
            ncclComm_t comm,
            at::cuda::CUDAStream& stream) {
        // See [Sync Streams].
        c10::cuda::CUDACachingAllocator::recordStream(
              output.storage().data_ptr(), stream);
        torch::cuda::nccl::all2all(
              input,
              output,
              this->getSize(),
              comm,
              stream);
          return ncclSuccess;
        },
        OpType::ALLTOALL_BASE);
  } else {
    c10d::checkSplitSizes(inputSplitSizes, inputTensor, size_);
    c10d::checkSplitSizes(outputSplitSizes, outputTensor, size_);
    std::vector<at::Tensor> inputTensors = {inputTensor};
    std::vector<at::Tensor> outputTensors = {outputTensor};
    return collective(
        inputTensors,
        outputTensors,
        [&](at::Tensor& input,
            at::Tensor& output,
            ncclComm_t comm,
            at::cuda::CUDAStream& stream) {
          std::vector<size_t> send_lengths(size_);
          std::vector<size_t> recv_lengths(size_);
          std::vector<size_t> send_offsets(size_);
          std::vector<size_t> recv_offsets(size_);
          c10d::computeLengthsAndOffsets(
              inputSplitSizes, input, &send_lengths, &send_offsets);
          c10d::computeLengthsAndOffsets(
              outputSplitSizes, output, &recv_lengths, &recv_offsets);
          // See [Sync Streams].
          c10::cuda::CUDACachingAllocator::recordStream(
              output.storage().data_ptr(), stream);
          return ncclAlltoallv(
              input.data_ptr(),
              send_lengths.data(),
              send_offsets.data(),
              output.data_ptr(),
              recv_lengths.data(),
              recv_offsets.data(),
              input.element_size(),
              getNcclDataType(input.scalar_type()),
              comm,
              stream.stream());
        },
        OpType::ALLTOALL_BASE);
  }
}

std::shared_ptr<ProcessGroup::Work> ProcessGroupNCCL::send(
    std::vector<at::Tensor>& tensors,
    int dstRank,
    int /* unused */) {
  check_gpu_tensors(tensors);
  auto ret = pointToPoint(
        tensors,
      [&](at::Tensor& input,
          ncclComm_t comm,
          at::cuda::CUDAStream& stream,
          int dst) {
        torch::cuda::nccl::send(input, comm, stream, dst);
        return ncclSuccess;
      },
      dstRank,
      OpType::SEND);
  return ret;
}

std::shared_ptr<ProcessGroup::Work> ProcessGroupNCCL::recv(
    std::vector<at::Tensor>& tensors,
    int srcRank,
    int /* unused */) {
  check_gpu_tensors(tensors);
  auto ret = pointToPoint(
      tensors,
      [&](at::Tensor& output,
          ncclComm_t comm,
          at::cuda::CUDAStream& stream,
          int src) {
        torch::cuda::nccl::recv(output, comm, stream, src);
        return ncclSuccess;
      },
      srcRank,
      OpType::RECV);
  return ret;
}
#else
std::shared_ptr<ProcessGroup::Work> ProcessGroupNCCL::alltoall_base(
    at::Tensor& /* unused */,
    at::Tensor& /* unused */,
    std::vector<int64_t>& /* unused */,
    std::vector<int64_t>& /* unused */,
    const AllToAllOptions& /* unused */) {
  throw std::runtime_error(
      "ProcessGroupNCCL only supports alltoall* for NCCL lib version >= 2.7.0");
}

std::shared_ptr<ProcessGroup::Work> ProcessGroupNCCL::send(
    std::vector<at::Tensor>& /* unused */,
    int /* unused */,
    int /* unused */) {
  throw std::runtime_error(
      "ProcessGroupNCCL only supports send for NCCL lib version >= 2.7.0");
}

std::shared_ptr<ProcessGroup::Work> ProcessGroupNCCL::recv(
    std::vector<at::Tensor>& /* unused */,
    int /* unused */,
    int /* unused */) {
  throw std::runtime_error(
      "ProcessGroupNCCL only supports recv for NCCL lib version >= 2.7.0");
}
#endif

void ProcessGroupNCCL::groupStart() {
#if defined(NCCL_MAJOR) && (NCCL_MAJOR >= 2)
  C10D_NCCL_CHECK(ncclGroupStart());
#endif
  ++ncclActiveGroupCounter_;
}

void ProcessGroupNCCL::groupEnd() {
#if defined(NCCL_MAJOR) && (NCCL_MAJOR >= 2)
  C10D_NCCL_CHECK(ncclGroupEnd());
#endif
  --ncclActiveGroupCounter_;
}

std::shared_ptr<ProcessGroup::Work> ProcessGroupNCCL::alltoall(
    std::vector<at::Tensor>& /* unused */,
    std::vector<at::Tensor>& /* unused */,
    const AllToAllOptions& /* unused */) {
  throw std::runtime_error("ProcessGroupNCCL does not support alltoall");
}

std::shared_ptr<ProcessGroup::Work> ProcessGroupNCCL::gather(
    std::vector<std::vector<at::Tensor>>& /* unused */,
    std::vector<at::Tensor>& /* unused */,
    const GatherOptions& /* unused */) {
  throw std::runtime_error("ProcessGroupNCCL does not support gather");
}

std::shared_ptr<ProcessGroup::Work> ProcessGroupNCCL::scatter(
    std::vector<at::Tensor>& /* unused */,
    std::vector<std::vector<at::Tensor>>& /* unused */,
    const ScatterOptions& /* unused */) {
  throw std::runtime_error("ProcessGroupNCCL does not support scatter");
}

std::shared_ptr<ProcessGroup::Work> ProcessGroupNCCL::recvAnysource(
    std::vector<at::Tensor>& /* unused */,
    int /* unused */) {
  throw std::runtime_error("ProcessGroupNCCL does not support recvAnysource");
}

std::shared_ptr<ProcessGroup::Work> ProcessGroupNCCL::allgather_base(
    at::Tensor& /*unused */,
    at::Tensor& /*unused */,
    const AllgatherOptions& /*unused */) {
  throw std::runtime_error(
      "no support for allgather_base in NCCL process group");
}

} // namespace c10d<|MERGE_RESOLUTION|>--- conflicted
+++ resolved
@@ -510,12 +510,18 @@
     // Check for Timeouts in the WorkNCCL Operations, and abort all
     // communicators accordingly.
     if (work.timedOut()) {
-      LOG(INFO)
-          << "[Rank " << rank_
-          << "] Watchdog caught collective operation timeout for work: "
-          << work;
+      auto currentTimepoint = std::chrono::steady_clock::now();
+      auto timeElapsed = std::chrono::duration_cast<std::chrono::milliseconds>(
+          currentTimepoint - work.workStartTime_);
+      std::string exceptionMsg = c10::str("[Rank ", rank_, "] ",
+                                          "Watchdog caught collective operation timeout: ",
+                                          work,
+                                          " ran for ",
+                                          timeElapsed.count(),
+                                          " milliseconds before timing out.");
+      LOG(INFO) << exceptionMsg;
       std::exception_ptr exception_ptr = std::make_exception_ptr(
-          std::runtime_error("NCCL Operation Timed Out"));
+          std::runtime_error(exceptionMsg));
       work.setException(exception_ptr);
       for (const auto& ncclComm : work.ncclComms_) {
         ncclComm->ncclCommAbort();
@@ -589,39 +595,7 @@
     }
 
     if (asyncErrorHandling_) {
-<<<<<<< HEAD
-      std::unique_lock<std::mutex> lock(workMetaListMutex_);
-      for (auto& work : workMetaList_) {
-        work.checkAndSetException();
-        // Aborting NCCL Communicators due to errors is already handled above.
-        if (work.exception()) {
-          continue;
-        }
-
-        // Check for Timeouts in the WorkNCCL Operations, and abort all
-        // communicators accordingly.
-        if (work.timedOut()) {
-          auto currentTimepoint = std::chrono::steady_clock::now();
-          auto timeElapsed = std::chrono::duration_cast<std::chrono::milliseconds>(
-              currentTimepoint - work.workStartTime_);
-          std::string exceptionMsg = c10::str("[Rank ", rank_, "] ",
-                                              "Watchdog caught collective operation timeout: ",
-                                              work,
-                                              " ran for ",
-                                              timeElapsed.count(),
-                                              " milliseconds before timing out.");
-          std::exception_ptr exception_ptr = std::make_exception_ptr(
-              std::runtime_error(exceptionMsg));
-          work.setException(exception_ptr);
-          for (const auto& ncclComm : work.ncclComms_) {
-            ncclComm->ncclCommAbort();
-            abortedCommIds.emplace(buildNcclUniqueIdStr(ncclComm->getNcclId()));
-          }
-        }
-      }
-=======
       abortTimedOutCollectives(abortedCommIds);
->>>>>>> f230245c
     }
 
     if (blockingWait_) {
