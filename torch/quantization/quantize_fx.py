import torch
from torch.fx import GraphModule  # type: ignore
from torch.fx import symbolic_trace  # type: ignore
from torch.fx.symbolic_trace import Tracer  # type: ignore
from .custom_module_class_mappings import (
    register_observed_custom_module_mapping,
    register_quantized_custom_module_mapping,
)
from .fx import Fuser  # noqa: F401
from .fx import Quantizer  # noqa: F401
from .fx.utils import graph_pretty_str  # noqa: F401

def _check_is_graph_module(model):
    if not isinstance(model, GraphModule):
        raise ValueError(
            'input model must be a GraphModule, ' +
            'Got type:' + str(type(model)) + ' Please make ' +
            'sure to follow the tutorials.')

<<<<<<< HEAD
def _register_custom_module_class(custom_module_config):
    for custom, observed, quantized in custom_module_config:
        register_observed_custom_module_mapping(custom, observed)
        register_quantized_custom_module_mapping(custom, quantized)

def fuse_fx(graph_module, inplace=False):
    r""" Fuse modules in preparation for quantization
=======
def _fuse_fx(graph_module, inplace=False):
    r""" Internal helper function to fuse modules in preparation for quantization
>>>>>>> 019fa714

    Args:
        graph_module: GraphModule object from symbolic tracing (torch.fx.symbolic_trace)
    """
    _check_is_graph_module(graph_module)
    fuser = Fuser()
    return fuser.fuse(graph_module, inplace)

def _prepare_fx(model, qconfig_dict, inplace, is_standalone_module=False):
    r""" Internal helper function for prepare_fx
    Args:
      `model`, `qconfig_dict`, `inplace`: see docs for :func:`~torch.quantization.prepare_fx`
      `is_standalone_module`: a boolean flag indicates whether we are
      quantizing a standalone module or not, a standalone module
      is a submodule of the parent module that is not inlined in the
forward graph of the parent module,
      the way we quantize standalone module is described in:
      :func:`~torch.quantization._prepare_standalone_module_fx`
    """
    # symbolically trace the model
    standalone_modules = qconfig_dict.get('standalone_module_name', [])
    custom_module_config = qconfig_dict.get('custom_module_class', [])
    custom_module_class = [config[0] for config in custom_module_config]
    _register_custom_module_class(custom_module_config)

    class CustomTracer(Tracer):
        def is_leaf_module(self, m, module_qualified_name):
            return (m.__module__.startswith('torch.nn') and \
                not isinstance(m, torch.nn.Sequential)) or \
                module_qualified_name in standalone_modules or \
                type(m) in custom_module_class

    if is_standalone_module:
        # standlone module is traced before quantizing standalone modules
        graph_module = symbolic_trace(model)
    else:
        # skipping tracing standalone modules when tracing top level module
        graph_module = GraphModule(model, CustomTracer().trace(model))
    graph_module = _fuse_fx(graph_module, inplace)
    quantizer = Quantizer()
    return quantizer.prepare(graph_module, qconfig_dict, inplace=True, is_standalone_module=is_standalone_module)

def _prepare_standalone_module_fx(model, qconfig_dict, inplace=False):
    r""" [Internal use only] Prepare a standalone module, so that it can be used when quantizing the
    parent module.
    standalone_module means it a submodule that is not inlined in parent module,
        and will be quantized separately as one unit.

    input of the module is quantized in parent module, output of the module
    is quantized in the standalone module.
    Extra attributes in output GraphModule while preparing a standalone module:
        _standalone_module_observed_input_idxs(List[Int]): a list of indexs for the graph inputs that
                                         needs to be observed in parent module
        _output_is_observed(Bool): a boolean variable indicate whether the output of the
                                   custom module is observed or not

    """
    return _prepare_fx(model, qconfig_dict, inplace, is_standalone_module=True)


def fuse_fx(model, inplace=False):
    r""" Fuse modules like conv+bn, conv+bn+relu etc, model must be in eval mode.
    Fusion rules are defined in torch.quantization.fx.fusion_pattern.py
    Args:
        `model`: a torch.nn.Module model
        `inplace`: flag for whether we fuse modules inplace or out of place

    Example:
    ```python
    from torch.quantization import fuse_fx
    m = Model().eval()
    m = fuse_fx(m)
    ```
    """
    assert not model.training, 'fuse_fx only works on models in eval mode'
    graph_module = torch.fx.symbolic_trace(model)
    return _fuse_fx(graph_module, inplace)

def prepare_fx(model, qconfig_dict, inplace=False):
    r""" Prepare a model for post training static quantization

    Args:
      `model`: torch.nn.Module model, must be in eval mode
      `qconfig_dict`: qconfig_dict is a dictionary with the following configurations:
      qconfig_dict = {
      # optional, global config
      "": qconfig?,

      # optional, used for module and function types
      # could also be split into module_types and function_types if we prefer
      "object_type": [
        (torch.nn.Conv2d, qconfig?),
        (torch.nn.functional.add, qconfig?),
        ...,
       ],

      # optional, used for module names
      "module_name": [
        ("foo.bar", qconfig?)
        ...,
      ],

      # optional, matched in order, first match takes precedence
      "module_name_regex": [
        ("foo.*bar.*conv[0-9]+", qconfig?)
        ...,
      ],
      # priority (in increasing order): global, object_type, module_name_regex, module_name
      # qconfig == None means fusion and quantization should be skipped for anything
      # matching the rule

      # optional: specify the path for standalone modules
      # These modules are symbolically traced and quantized as one unit
      "standalone_module_name": [
         "submodule.standalone"
      ],

      # optional: specify the custom module class and provide the corresponding
      # observed and quantized custom module classes
      "custom_module_class": [
         (CustomModuleClass, ObservedCustomModuleClass, QuantizedCustomModuleClass)
      ]
      }
      `inplace`: flag for carry out model transformations in-place,
      the original module is mutated


    Return:
      A GraphModule with observer (configured by qconfig_dict), ready for calibration

    Example:
    ```python
    import torch
    from torch.quantization import get_default_qconfig
    from torch.quantization import prepare_fx

    float_model.eval()
    graph_module = torch.fx.symbolic_trace(float_model)
    qconfig = get_default_qconfig('fbgemm')
    def calibrate(model, data_loader):
        model.eval()
        with torch.no_grad():
            for image, target in data_loader:
                model(image)

    qconfig_dict = {"": qconfig}
    prepared_model = prepare_fx(graph_module, qconfig_dict)
    # Run calibration
    calibrate(prepared_model, sample_inference_data)
    ```
    """
    assert not model.training, 'prepare_fx only works for models in' + \
        'eval mode'
    return _prepare_fx(model, qconfig_dict, inplace)

def prepare_qat_fx(model, qconfig_dict, inplace=False):
    r""" Prepare a model for quantization aware training
    Args:
      `model`: torch.nn.Module model, must be in train mode
      `qconfig_dict`: see :func:`~torch.quantization.prepare_fx`
      `inplace`: flag for carry out model transformations in-place,
       the original module is mutated

    Return:
      A GraphModule with fake quant modules (configured by qconfig_dict), ready for
      quantization aware training

    Example:
    ```python
    import torch
    from torch.quantization import get_default_qat_qconfig
    from torch.quantization import prepare_fx

    qconfig = get_default_qat_qconfig('fbgemm')
    def train_loop(model, train_data):
        model.train()
        for image, target in data_loader:
            ...

    float_model.train()
    qconfig_dict = {"": qconfig}
    prepared_model = prepare_fx(float_model, qconfig_dict)
    # Run calibration
    train_loop(prepared_model, train_loop)
    ```
    """
    assert model.training, 'prepare_qat_fx only works for models in ' + \
        'train mode'
    return _prepare_fx(model, qconfig_dict, inplace)

def _convert_fx(graph_module, inplace, debug, is_standalone_module=False):
    """ `is_standalone_module`: see docs in :func:`~torch.quantization.prepare_standalone_module_fx`
    """
    _check_is_graph_module(graph_module)
    quantizer = Quantizer()
    return quantizer.convert(graph_module, inplace, debug, is_standalone_module)

def convert_fx(graph_module, inplace=False, debug=False):
    r""" Convert a calibrated or trained model to a quantized model
    Args:
        `graph_module`: A prepared and calibrated/trained model (GraphModule)
        `inplace`: flag for carry out model transformations in-place,
        the original module is mutated
        `debug`: flag for producing a debug friendly model (preserve weight attribute)
    Return:
        A quantized model (GraphModule)

    Example:
    ```python
    # prepared_model: the model after prepare_fx/prepare_qat_fx and calibration/training
    quantized_model = convert_fx(prepared_model)
    ```
    """
    return _convert_fx(graph_module, inplace, debug)

def _convert_standalone_module_fx(graph_module, inplace=False, debug=False):
    r""" [Internal use only] Convert a model produced by :func:`~torch.quantization.prepare_standalone_module_fx`
    and convert it to a quantized model

    The inputs will be quantized by parent module, checks `_standalone_module_observed_input_idxs` of
    input model and will treat these inputs as quantized
    also will not dequantize the final output
    Return:
      A quantized standalone module which accepts quantized input(if needed)
      and produces quantized output (if needed).
    """
    return _convert_fx(graph_module, inplace, debug, is_standalone_module=True)<|MERGE_RESOLUTION|>--- conflicted
+++ resolved
@@ -17,18 +17,13 @@
             'Got type:' + str(type(model)) + ' Please make ' +
             'sure to follow the tutorials.')
 
-<<<<<<< HEAD
 def _register_custom_module_class(custom_module_config):
     for custom, observed, quantized in custom_module_config:
         register_observed_custom_module_mapping(custom, observed)
         register_quantized_custom_module_mapping(custom, quantized)
 
-def fuse_fx(graph_module, inplace=False):
-    r""" Fuse modules in preparation for quantization
-=======
 def _fuse_fx(graph_module, inplace=False):
     r""" Internal helper function to fuse modules in preparation for quantization
->>>>>>> 019fa714
 
     Args:
         graph_module: GraphModule object from symbolic tracing (torch.fx.symbolic_trace)
