# Generates VariableType.h/cpp
#
# VariableType is a subclass of at::Type that provides the binding code
# necessary to provide a differentiable version of ATen operators. There are a
# number of different things we could mean:
#
#   - Given a non-differentiable forward implementation, we might
#     directly associate it with a backward implementation to make
#     it differentiable.  This is the common case.
#
#   - Some functions don't need a backwards implementation, because
#     backpropagation will never propagate beyond them.  There are a
#     number of different reasons why this may be the case:
#
#       - The function has no differentiable inputs
#       - The function's output is not differentiable
#       - The function has no data dependency on its input
#
#   - Some function don't need a backwards implementation because they
#     are implemented as a composition of other (differentiable) ATen
#     functions.  These are dispatched directly to the Type superclass,
#     which will in turn dispatch back to VariableType for its
#     differentiable subcomponents.
#

from .utils import CodeTemplate, nested_dict, write, uninplace_api_name
from .gen_autograd import VIEW_FUNCTIONS, VIEW_FUNCTIONS_WITH_METADATA_CHANGE, \
    MULTI_OUTPUT_SAFE_FUNCTIONS, RETURNS_VIEWS_OF_INPUT
from .gen_autograd_functions import uses_single_grad

# These functions we don't want to record for tracing, because we always want
# to trace their constituent parts.  This is a temporary hack in lieue
# of proper scopes, where subsequent compilation passes can ask for the unfolding
# on demand.  Only concrete ATen methods can be disabled this way; it will have
# NO EFFECT otherwise.
DONT_RECORD_TRACE = {
    'convolution', 'conv1d', 'conv2d', 'conv3d', 'conv_transpose1d',
    'conv_transpose2d', 'conv_transpose3d', 'lstm_cell', 'gru_cell',
    'rnn_tanh_cell', 'rnn_relu_cell', 'linear',
    # FIXME: figure out a better way when we support sparse tensors in jit
    '_coalesced_',
}

# These functions have their names recorded under trace renamed,
RENAME_TRACE = {
    'zero': 'zeros_like',  # replacing aten::zero_ with aten::zeros_like
    'fill': 'full_like',  # replacing aten::fill_ with aten::full_like
}

# `torch.jit.trace` have undocumented keyword argument `_force_outplace`,
# which force jit to replace functions with outplace variants (for
# example `aten::add_` becomes `aten::add`).
#
# This replacement implemented in-place with minimum modifications of
# arguments stack (as it assumes that outplace call has the same arguments
# as inplace version).
#
# However there are no such substitutions available for `aten::fill_`
# and `aten::zero_` operators, as we never implemented `aten::fill`
# and `aten::zero`. So jit tracing hack replacing `aten::zero_` with
# `aten::zeros_like` and replacing `aten::fill_` with `aten::full_like`.
#
# But as they potentially can have different arguments, we also have
# to hack into the stack and add missing ones.
#
# A possible alternative would be:
#
#  - Add `aten::fill` and `aten::zero`
#
#  - Or keep `aten::zeros_like` arguments aligned with `aten::zero_`
# arguments (inside of the `native_functions.yaml`)
RENAME_TRACE_ADD_ARGS = {
    'fill': '''\
    jit::tracer::addInputs(node, "options", c10::optional<ScalarType>());
    jit::tracer::addInputs(node, "options", layout_or_default(c10::nullopt));
    jit::tracer::addInputs(node, "options", device_or_default(c10::nullopt));
    jit::tracer::addInputs(node, "options", pinned_memory_or_default(c10::nullopt));
    c10::optional<MemoryFormat> memory_format = c10::MemoryFormat::Preserve;
    jit::tracer::addInputs(node, "memory_format", memory_format);
''',
    'zero': '''\
    jit::tracer::addInputs(node, "options", c10::optional<ScalarType>());
    jit::tracer::addInputs(node, "options", layout_or_default(c10::nullopt));
    jit::tracer::addInputs(node, "options", device_or_default(c10::nullopt));
    jit::tracer::addInputs(node, "options", pinned_memory_or_default(c10::nullopt));
    c10::optional<MemoryFormat> memory_format = c10::MemoryFormat::Preserve;
    jit::tracer::addInputs(node, "memory_format", memory_format);
''',
}

# (declaration name, argument name) -> attribute name
RENAME_ATTRIBUTES = {
    ('fill_', 'value'): 'fill_value'
}

# These functions are not worth profiling because they are very cheap and may
# be called very often.
DONT_PROFILE = {
    'data_ptr', 'get_device', 'is_contiguous', 'is_cuda', 'is_distributed',
    'is_same_size', 'is_set_to', 'is_signed', 'is_sparse', 'numel',
    'size', 'storage_offset', 'stride',
}

# Note [Manual Backend kernels]
# For these ops, we want to manually register to dispatch key Backend and
# skip codegen-ed registeration to all keys before Backend.
# For codegen this means:
#   - op set below must match ops with manual_kernel_registration=True in native_functions.yaml
#     where we skip codegen backend kernels
#   - all ops below are part of MANUAL_AUTOGRAD to skip codegen Autograd kernel registration
#   - all ops below are part of MANUAL_TRACER to skip codegen Tracer kernel registration
# Note: we still register to dispatch key Profiler for these ops, keeping it untouched for now.
# You can find the manual registration in torch/csrc/autograd/VariableTypeManual.cpp
MANUAL_BACKEND = set([
    'options', 'data', 'set_data', 'is_leaf', 'output_nr', '_version', 'retain_grad',
    'backward', 'requires_grad_',
])

# For these ops we want to skip the codegen-ed registration to both Autograd and Tracer keys.
# You can find the manual registration in torch/csrc/autograd/VariableTypeManual.cpp
MANUAL_AUTOGRAD_AND_TRACER = set([
    'resize_', 'resize_as_', 'detach', 'detach_', 'copy_',
])

# Currently MANUAL_AUTOGRAD and MANUAL_TRACER share the same set of ops:
#   union(MANUAL_BACKEND, MANUAL_AUTOGRAD_AND_TRACER)
# You can find the manual registration in torch/csrc/autograd/VariableTypeManual.cpp
MANUAL_AUTOGRAD = MANUAL_TRACER = MANUAL_BACKEND | MANUAL_AUTOGRAD_AND_TRACER

# We don't set or modify grad_fn on these methods. Generally, they return
# tensors that have requires_grad=False. In-place functions listed here will
# not examine or modify requires_grad or grad_fn.
DONT_REQUIRE_DERIVATIVE = {
    # These only depend on the input Tensor's shape and device, not the data
    'ones_like', 'zeros_like', 'rand_like', 'randn_like',
    # These are only implemented on integral types
    '__and__', '__iand__', '__ilshift__', '__ior__', '__irshift__', '__ixor__',
    '__lshift__', '__or__', '__rshift__', '__xor__',
    # These work on integral data types, and hence don't require derivative
    '_sobol_engine_draw', '_sobol_engine_ff', '_sobol_engine_scramble_',
    '_sobol_engine_initialize_state_',
    # This is an unsafe method that is meant to be out of reach of autograd.
    '_coalesced_',
    # Quantize functions should not record gradients
    'quantize_per_tensor', 'quantize_per_channel',
    # Functions that return integers should not have output that require gradients
    'argmax', 'argmin', 'argsort', 'searchsorted',
    'bucketize',
    # Functions that return booleans are not differentiable
    'isnan', 'isposinf', 'isneginf', 'isinf'
    # Functions return none are not differentiable
    'record_stream',
}

# The C -> R functions at the time of adding this are still being audited and tested
# but will not error out.
# C -> C, R -> C functions for which backward is correctly implemented and tested
GRADIENT_IMPLEMENTED_FOR_COMPLEX = {
    't', 'view', 'reshape', 'reshape_as', 'view_as', 'roll', 'clone',
    'repeat', 'expand', 'flip', 'fliplr', 'flipud', 'rot90', 'transpose',
    'permute', 'squeeze', 'unsqueeze', 'resize', 'resize_as', 'tril', 'triu',
    'chunk', 'split', 'split_with_sizes', 'repeat', 'expand', 'zero_', 'eq_',
    'ne_', 'add', '__radd__', 'sum', '_conj', 'sin', 'cos', 'mul', 'sinh',
    'cosh', '__rmul__', 'sgn', 'asin', 'acos', 'sub', 'div', 'cat', 'view_as_complex',
    'neg', 'complex', 'select', '_s_where', 'as_strided', 'slice', 'constant_pad_nd',
    'unbind', 'split', 'split_with_sizes', 'unsafe_split', 'split_with_sizes_backward',
<<<<<<< HEAD
    'dot', 'vdot', 'cholesky', 'atan', 'log', 'log10', 'log1p', 'log2', 'reciprocal',
    'tan', 'pow', 'rsqrt', 'tanh', 'tanh_backward', 'asinh', 'acosh'
=======
    'dot', 'vdot', 'cholesky', 'triangular_solve', 'mm', '_unsafe_view', 'mv', 'ger',
    'bmm', 'diagonal'
>>>>>>> 6c5f6346
}

# Some operators invalidate the grad_accumulator. Let's reset it.
RESET_GRAD_ACCUMULATOR = {
    'set', 'resize'
}

# NOTE [ Invariant: TensorImpl and Storage Pointer Equality ]
#
# When a function modifies its input tensors (via inplace or out-variants),
# it should never change the the input tensors' underlying c10::TensorImpl pointers
# or c10::Storage pointers.
#
# The following code templates implement the checks for this invariant:
SAVE_TENSOR_STORAGE = CodeTemplate("""\
c10::optional<Storage> ${tensor_name}_storage_saved =
  ${tensor_name}.has_storage() ? c10::optional<Storage>(${tensor_name}.storage()) : c10::nullopt;
""")

ENFORCE_SAME_TENSOR_STORAGE = CodeTemplate("""\
if (${tensor_name}_storage_saved.has_value())
  AT_ASSERT(${tensor_name}_storage_saved.value().is_alias_of(${tensor_name}.storage()));
""")

SAVE_TENSORLIST_STORAGE = CodeTemplate("""\
std::vector<c10::optional<Storage>> ${tensorlist_name}_storage_saved(${tensorlist_name}.size());
for (const Tensor& tensor : ${tensorlist_name})
  ${tensorlist_name}_storage_saved.push_back(
    tensor.has_storage() ? c10::optional<Storage>(tensor.storage()) : c10::nullopt);
""")

ENFORCE_SAME_TENSORLIST_STORAGE = CodeTemplate("""\
for (size_t i=0; i<${tensorlist_name}.size(); i++) {
  if (${tensorlist_name}_storage_saved[i].has_value())
    AT_ASSERT(${tensorlist_name}_storage_saved[i].value().is_alias_of(${tensorlist_name}[i].storage()));
}
""")

SAVE_TENSOR_IMPL = CodeTemplate("""\
c10::intrusive_ptr<TensorImpl> ${tensor_name}_impl_saved;
if (${tensor_name}.defined()) ${tensor_name}_impl_saved = ${tensor_name}.getIntrusivePtr();
""")

ENFORCE_SAME_TENSOR_IMPL = CodeTemplate("""\
if (${tensor_name}_impl_saved) AT_ASSERT(${tensor_name}_impl_saved == ${tensor_name}.getIntrusivePtr());
""")

SAVE_TENSORLIST_IMPL = CodeTemplate("""\
std::vector<c10::intrusive_ptr<TensorImpl>> ${tensorlist_name}_impl_saved(${tensorlist_name}.size());
for (size_t i=0; i<${tensorlist_name}.size(); i++)
  if (${tensorlist_name}[i].defined()) ${tensorlist_name}_impl_saved[i] = ${tensorlist_name}[i].getIntrusivePtr();
""")

ENFORCE_SAME_TENSORLIST_IMPL = CodeTemplate("""\
for (size_t i=0; i<${tensorlist_name}.size(); i++) {
  if (${tensorlist_name}_impl_saved[i])
    AT_ASSERT(${tensorlist_name}_impl_saved[i] == ${tensorlist_name}[i].getIntrusivePtr());
}
""")

# The following list contains functions that we don't enforce the invariant on.
DONT_ENFORCE_SAME_TENSOR_IMPL_OR_STORAGE = {
    # These functions are expected to change impl or storage of input tensors
    'set_', '_cudnn_rnn_flatten_weight',
}
# END CHECKS FOR [ Invariant: TensorImpl and Storage Pointer Equality ]

METHOD_DECLARATION = CodeTemplate("""\
${return_type} ${type_wrapper_name}(${formals}) ;
""")

METHOD_DEFINITION = CodeTemplate("""\
${return_type} ${type_wrapper_name}(${formals}) {
  ${type_definition_body}
}
""")

# NOTE[UnboxedOnly] Many of our codegen templates currently exist twice, once
# in an _UNBOXEDONLY_ variant and once without _UNBOXEDONLY_. This is because
# ops that are `use_c10_dispatcher: full` need different c++ code than ops
# that aren't `use_c10_dispatcher: full` yet. The _UNBOXEDONLY_ variants
# are for ops that aren't `use_c10_dispatcher: full` yet and those code templates
# can be deleted once all ops are `use_c10_dispatcher: full`.
# If you update one of the templates, you likely also have to update the other.

# See NOTE[UnboxedOnly]
UNBOXEDONLY_WRAPPER_REGISTRATION = CodeTemplate("""\
m.impl_UNBOXED("${unqual_operator_name_with_overload}", &${class_type}::${type_wrapper_name});
""")

WRAPPER_REGISTRATION = CodeTemplate("""\
m.impl("${unqual_operator_name_with_overload}",
       TORCH_FN(${class_type}::${type_wrapper_name})
);
""")

UNPACK_TENSOR = CodeTemplate("""\
auto${ref} ${arg_name}_ = unpack${suffix}(${arg_name}, "${arg_name}", ${arg_pos});""")

LEGACY_WRAP_OPTIONS = CodeTemplate("""\
auto ${arg_name}_ = TensorOptions(${arg_name});""")

DECLARE_GRAD_FN = CodeTemplate("""\
std::shared_ptr<${op}> grad_fn;
""")

SETUP_DERIVATIVE = CodeTemplate("""\
if (compute_requires_grad( ${args_with_derivatives} )) {
  ${setup}
}
""")

ASSIGN_GRAD_FN = CodeTemplate("""\
grad_fn = std::shared_ptr<${op}>(new ${op}(${op_ctor}), deleteNode);
grad_fn->set_next_edges(collect_next_edges( ${args_with_derivatives} ));
""")

CALL_DEFAULT = CodeTemplate("""\
TypeDefault::${type_wrapper_name}(${args})""")

CALL_DISPATCH_VIA_NAMESPACE = CodeTemplate("""\
at::${api_name}(${unpacked_args})""")

CALL_DISPATCH_VIA_METHOD = CodeTemplate("""\
${var}.${api_name}(${unpacked_method_args})""")

# If the non-variable operation has return values, we use the `tmp` variable to hold the
# values temporarily and pass the values to the return variables outside of the
# `at::AutoNonVariableTypeMode` guard block.
DISPATCH_TO_NON_VAR_TYPE_WITH_TMP_RETURN_VALUES = CodeTemplate("""\
auto tmp = ([&]() {
  at::AutoNonVariableTypeMode non_var_type_mode(true);
  return ${base_type_call};
})();
""")

ASSIGN_RETURN_VALUE = CodeTemplate("""\
${return_values} = ${rhs_value};
""")

ARRAYREF_TO_VEC = CodeTemplate("""\
auto ${vec} = ${arg}.vec();
""")

OPTIONAL_TO_VAL = CodeTemplate("""\
auto ${val} = ${arg}.value_or(${default});
""")

SETUP_REPLAY_VIEW_IF_NOT_SUPPORT_AS_STRIDED_OR_VIEW_WITH_METADATA_CHANGE = CodeTemplate("""\
c10::optional<std::function<at::Tensor(const at::Tensor&)>> func=c10::nullopt;
if (${is_view_with_metadata_change} || !self.unsafeGetTensorImpl()->support_as_strided()) {
  ${replay_view_func}
}
""")

REPLAY_VIEW_LAMBDA_FUNC = CodeTemplate("""\
func = [=](const at::Tensor& ${input_base}) {
  return ${replay_view_call};
};
""")

DISPATCH_TO_NON_VAR_TYPE_WITHOUT_RETURN_VALUES = CodeTemplate("""\
{
  at::AutoNonVariableTypeMode non_var_type_mode(true);
  ${base_type_call};
}
""")

SET_HISTORY = CodeTemplate("""\
if (grad_fn) {
    ${fn}_history(${differentiable_outputs}, grad_fn);
}
""")

CONDITIONAL = CodeTemplate("""\
if (${cond}) {
  ${statements}
}
""")

SELECT = CodeTemplate("""\

if (${cond}) {
  ${true}
} else {
  ${false}
}
""")

OP_NAME = CodeTemplate("""\
op_name = jit::Symbol::fromQualString("aten::${trace_name}");
""")

PRE_RECORD_TRACE = CodeTemplate("""\
torch::jit::Node* node = nullptr;
std::shared_ptr<jit::tracer::TracingState> tracer_state;
if (jit::tracer::isTracing()) {
  tracer_state = jit::tracer::getTracingState();
  at::Symbol op_name;
  ${set_op_name}
  node = tracer_state->graph->create(op_name, /*num_outputs=*/0);
  jit::tracer::recordSourceLocation(node);
  ${add_trace_inputs}
  tracer_state->graph->insertNode(node);
  ${inplace_guard}
  jit::tracer::setTracingState(nullptr);
}
""")

INPLACE_GUARD = CodeTemplate("""\
jit::tracer::ensureUniqueIfOutOfPlaced("${name}", ${mutable_input});
""")

ADD_TRACE_INPUT = CodeTemplate("""jit::tracer::addInputs(node, "${name}", ${input});""")

POST_RECORD_TRACE = CodeTemplate("""\
if (tracer_state) {
  jit::tracer::setTracingState(std::move(tracer_state));
  ${add_trace_outputs}
}
""")

RUN_ONLY_IN_DEBUG_MODE = CodeTemplate("""\
#ifndef NDEBUG
${statements}
#endif
""")

# TraceType templates
# TODO: change `redispatch` to `NoTracerDispatchMode` + regular `call`.
# See NOTE[UnboxedOnly]
UNBOXED_TRACE_DISPATCH = CodeTemplate("""\
static auto op = c10::Dispatcher::singleton()
    .findSchemaOrThrow("aten::${operator_name}", "${overload_name}")
    .typed<${return_type} (${arg_types})>();
${assign_return_values}c10::Dispatcher::singleton().redispatch<${ret_and_arg_types}>(${trace_dispatch_args});
""")
TRACE_DISPATCH = CodeTemplate("""\
static auto op = c10::Dispatcher::singleton()
    .findSchemaOrThrow("aten::${operator_name}", "${overload_name}")
    .typed<${return_type} (${schema_order_arg_types})>();
${assign_return_values}c10::Dispatcher::singleton()
    .redispatch<${schema_order_ret_and_arg_types}>(${schema_order_trace_dispatch_args});
""")


FACTORY_FUNCTION_NAMES = None

# TODO The maybe_unwrap_optional_tensors is only needed because our at::native::xxx functions
# still take "Tensor" instead of "optional<Tensor>", so we need CPUType, TypeDefault, ...
# to do the same. Once at::native::xxx are converted, we can remove use_optional_tensor
# and use the use_optional_tensor=True behavior always.
def maybe_unwrap_optional_tensors(option, formals, args):
    assert len(formals) == len(args), \
        "Assert we didn't screw up with method_args removing self but forgetting to remove it from formals"
    if option['use_c10_dispatcher'] in ['full', 'hacky_wrapper_for_legacy_signatures']:
        def maybe_unwrap_optional_tensor(formal, arg):
            if formal['dynamic_type'] == 'Tensor' and formal['is_nullable']:
                return "{}.has_value() ? *{} : at::Tensor()".format(arg, arg)
            else:
                return arg
        return [maybe_unwrap_optional_tensor(formal, arg) for (formal, arg) in zip(formals, args)]
    else:
        assert option['use_c10_dispatcher'] == 'with_codegenerated_unboxing_wrapper'
        return args


def find_factory_functions(declarations):
    global FACTORY_FUNCTION_NAMES
    FACTORY_FUNCTION_NAMES = set()

    for declaration in declarations:
        if declaration['is_factory_method']:
            FACTORY_FUNCTION_NAMES.add(declaration['api_name'])


def should_trace(declaration):
    # Operations involving Storage or Type are not traceable at the moment
    if any(arg['simple_type'] in {'Storage', 'Type', 'ConstQuantizerPtr'} for arg in declaration['arguments']):
        return False
    # We can't trace functions which don't have any Tensor or TensorList returns
    if 'Tensor' not in declaration['return_type']:
        return False
    name = declaration['name']
    base_name = name[:-1] if declaration['inplace'] else name[:-4] if name.endswith('_out') else name
    if base_name in DONT_RECORD_TRACE or name in DONT_RECORD_TRACE:
        return False
    return True


def is_out_overload(declaration):
    return declaration['api_name'].endswith('_out')


def format_postrecord_trace(declaration):
    # For outplacing ops, *_out overloads require special handling to move the
    # output *argument* to a return value
    if is_out_overload(declaration):
        output_names_outplace = [arg['name'] for arg in declaration['arguments'] if arg.get('output', False)]
        output_names_inplace = [r['name'] for r in declaration['returns']]

        # Code size optimization: the common case is that the return value is
        # the same for both variants
        if output_names_outplace == output_names_inplace:
            outputs = ['jit::tracer::addOutput(node, {});'.format(n) for n in output_names_outplace]
            return POST_RECORD_TRACE.substitute(add_trace_outputs=outputs)

        local = {}
        local['cond'] = 'force_outplace'
        local['true'] = ['jit::tracer::addOutput(node, {});'.format(n) for n in output_names_outplace]
        local['false'] = ['jit::tracer::addOutput(node, {});'.format(n) for n in output_names_inplace]
        selection = SELECT.substitute(local)
        return POST_RECORD_TRACE.substitute(add_trace_outputs=selection)

    output_names = [r['name'] for r in declaration['returns']]
    outputs = ['jit::tracer::addOutput(node, {});'.format(n) for n in output_names]
    return POST_RECORD_TRACE.substitute(add_trace_outputs=outputs)


def format_trace_op_name(declaration):
    is_inplace = declaration['api_name'] != uninplace_api_name(declaration['api_name'])

    if not is_inplace or is_out_overload(declaration):
        # special case for *_out functions: the in-place and out-of-place ops
        # are overloaded with the same name in the JIT
        trace_name = uninplace_api_name(declaration['api_name'])
        trace_name = RENAME_TRACE.get(trace_name, trace_name)
        return OP_NAME.substitute(trace_name=trace_name)

    # otherwise, this is an in-place op and we need to emit both in- and
    # out-of-place versions
    outplace_trace_name = uninplace_api_name(declaration['api_name'])
    inplace_trace_name = declaration['api_name']
    outplace_trace_name = RENAME_TRACE.get(outplace_trace_name, outplace_trace_name)
    inplace_trace_name = RENAME_TRACE.get(inplace_trace_name, inplace_trace_name)

    select_params = {}
    select_params['cond'] = 'tracer_state->force_outplace'
    select_params['true'] = OP_NAME.substitute(trace_name=outplace_trace_name)
    select_params['false'] = OP_NAME.substitute(trace_name=inplace_trace_name)

    return SELECT.substitute(select_params)


def format_trace_inputs(declaration):
    gather_tensor_options = "TensorOptions().dtype(dtype).layout(layout).device(device).pinned_memory(pin_memory)"

    def dispatch_trace_input(arg_spec):
        name, value, simple_type, nullable = arg_spec
        # XXX: For arg that have type of Tensor?[], tracer will pass allow_undefined to addInputs
        if simple_type == 'TensorList' and nullable:
            return '''jit::tracer::addInputs(node, "{}", {}, {});'''.format(name, value, "true")
        else:
            if value == "options":
                result = ""
                result += ADD_TRACE_INPUT.substitute(name=name, input="optTypeMetaToScalarType(options.dtype_opt())") + "\n"
                result += ADD_TRACE_INPUT.substitute(name=name, input="options.layout()") + "\n"
                result += ADD_TRACE_INPUT.substitute(name=name, input="options.device()") + "\n"
                result += ADD_TRACE_INPUT.substitute(name=name, input="options.pinned_memory()")
                return result
            else:
                return ADD_TRACE_INPUT.substitute(name=name, input=value)

    if declaration['use_c10_dispatcher'] in ['full', 'hacky_wrapper_for_legacy_signatures']:
        trace_inputs = declaration['schema_order_arguments']
    else:
        assert declaration['use_c10_dispatcher'] == 'with_codegenerated_unboxing_wrapper'
        trace_inputs = declaration['arguments']

    if is_out_overload(declaration):
        # *_out functions take the result as a first argument, but they are the
        # last argument in the JIT schema.
        out_input = trace_inputs[0]
        trace_inputs = trace_inputs[1:]

    if declaration['use_c10_dispatcher'] in ['full', 'hacky_wrapper_for_legacy_signatures']:
        trace_input_spec = [(i['name'], i['name'], i['type'], i.get('is_nullable')) for i in trace_inputs]
    else:
        assert declaration['use_c10_dispatcher'] == 'with_codegenerated_unboxing_wrapper'
        trace_input_spec = [(i['name'], i['name'], i['simple_type'], i.get('is_nullable')) for i in trace_inputs]

    trace_inputs = \
        '\n'.join(dispatch_trace_input(arg_spec) for arg_spec in trace_input_spec)

    if is_out_overload(declaration):
        # for *_out functions, handle the result argument differently for inplace/outplace.
        # For inplace: just add the input to the end to confirm with the JIT schema
        value = out_input['name']
        inplace = ADD_TRACE_INPUT.substitute(name=out_input['name'], input=value)

        # for outplace: do nothing, except if the declaration is a factory.
        # Factories are a bit special because their out-of-place overloads
        # take an extra TensorOptions argument, which is missing in the _out function
        trace_name = uninplace_api_name(declaration['api_name'])
        has_factory_name = trace_name in FACTORY_FUNCTION_NAMES
        if has_factory_name:
            outplace = ""
            outplace += ADD_TRACE_INPUT.substitute(name='out', input='optTypeMetaToScalarType(out.options().dtype_opt())') + "\n"
            outplace += ADD_TRACE_INPUT.substitute(name='out', input='out.options().layout()') + "\n"
            outplace += ADD_TRACE_INPUT.substitute(name='out', input='out.options().device()') + "\n"
            outplace += ADD_TRACE_INPUT.substitute(name='out', input='out.options().pinned_memory()')
        else:
            outplace = ''

        trace_inputs += '\n'
        trace_inputs += SELECT.substitute(
            cond='tracer_state->force_outplace', true=outplace, false=inplace)

    return trace_inputs


def format_prerecord_trace(declaration):
    local = {}
    is_inplace = declaration['api_name'] != uninplace_api_name(declaration['api_name'])

    local['set_op_name'] = format_trace_op_name(declaration)

    is_inplace = declaration['api_name'] != uninplace_api_name(declaration['api_name'])
    add_args = ''
    if is_inplace:
        api_name = uninplace_api_name(declaration['api_name'])
        add_args = RENAME_TRACE_ADD_ARGS.get(api_name, '')
    if add_args:
        select_params = {}
        select_params['cond'] = 'tracer_state->force_outplace'
        select_params['true'] = add_args
        select_params['false'] = ''
        additional_inputs = SELECT.substitute(select_params)
    else:
        additional_inputs = ''
    local['add_trace_inputs'] = format_trace_inputs(declaration) + additional_inputs

    local['inplace_guard'] = ''
    if is_inplace:
        local['inplace_guard'] = INPLACE_GUARD.substitute(
            name=declaration['api_name'],
            mutable_input=declaration['arguments'][0]['name'])

    return PRE_RECORD_TRACE.substitute(local)


def format_trace(declaration):
    if not should_trace(declaration):
        return ('', '')
    return (format_prerecord_trace(declaration), format_postrecord_trace(declaration))


# Methods shared by TraceType and VariableType to handle return variable declaration, tie and tuple.
def format_return_variables(declaration):
    name = declaration['name']
    arguments = declaration['arguments']
    inplace = declaration['inplace']
    is_out_fn = name.endswith('_out')
    modifies_arguments = inplace or is_out_fn

    def declare_returned_variables():
        if modifies_arguments:
            return ''
        if len(declaration['returns']) == 1:
            return ''
        # TODO: this will be ugly
        names = [ret['type'] + ' ' + ret['name'] + ';' for ret in declaration['returns']]
        return '\n'.join(names)

    def tie_return_values():
        if len(declaration['returns']) == 1:
            return 'auto {}'.format(declaration['returns'][0]['name'])
        names = [ret['name'] for ret in declaration['returns']]
        return 'std::tie({})'.format(', '.join(names))

    def get_return_value():
        if inplace:
            return 'self'
        if is_out_fn:
            return_names = [arg['name'] for arg in arguments
                            if arg.get('output', False)]
            if len(return_names) == 1:
                return return_names[0]
            return 'std::forward_as_tuple({})'.format(', '.join(return_names))

        returns = declaration['returns']
        if len(returns) == 1:
            return returns[0]['name']
        moved = ['std::move({})'.format(r['name']) for r in returns]
        return 'std::make_tuple({})'.format(', '.join(moved))

    return (declare_returned_variables(), tie_return_values(), get_return_value())


def gen_variable_type(out, aten_declarations, template_path):

    """VariableType.h and VariableType.cpp body

    This is the at::Type subclass for differentiable tensors. The
    implementation of each function dispatches to the base tensor type to
    compute the output. The grad_fn is attached to differentiable functions.
    """

    # WARNING: this function call modifies global mutable state
    find_factory_functions(aten_declarations)

    aten_declarations = list(sorted(aten_declarations, key=lambda decl: decl['name']))

    gen_variable_type_shard(out, aten_declarations, template_path, None, True)

    # NOTE: see Note [Sharded File] at the top of the VariableType.cpp
    # template regarding sharding of the generated files.
    num_shards = 5
    shards = [[] for _ in range(num_shards)]

    # functions are assigned arbitrarily but stably to a file based on hash
    for decl in aten_declarations:
        x = sum(ord(c) for c in decl['name']) % num_shards
        shards[x].append(decl)

    for i, shard in enumerate(shards):
        gen_variable_type_shard(out, shard, template_path, '_%d' % i, False)
    gen_variable_type_shard(out, aten_declarations, template_path, 'Everything', False)


def gen_variable_type_shard(out, aten_declarations, template_path, suffix, header):
    VARIABLE_TYPE_H = CodeTemplate.from_file(template_path + '/VariableType.h')
    VARIABLE_TYPE_CPP = CodeTemplate.from_file(template_path + '/VariableType.cpp')
    TRACE_TYPE_CPP = CodeTemplate.from_file(template_path + '/TraceType.cpp')

    type_declarations = []
    type_definitions = []
    wrapper_registrations = []
    trace_method_definitions = []
    trace_wrapper_registrations = []

    for declaration in aten_declarations:
        formal_types = [arg['type'] for arg in declaration['arguments']]
        if declaration['use_c10_dispatcher'] in ['full', 'hacky_wrapper_for_legacy_signatures']:
            formals = declaration['schema_order_formals']
        else:
            assert declaration['use_c10_dispatcher'] == 'with_codegenerated_unboxing_wrapper'
            formals = declaration['formals']
        type_declarations.append(METHOD_DECLARATION.substitute(declaration, formals=formals))
        strategy = dispatch_strategy(declaration)
        if declaration['name'] not in MANUAL_AUTOGRAD and strategy == 'use_derived':
            body = emit_body(declaration)
            type_definitions.append(METHOD_DEFINITION.substitute(
                declaration, type_definition_body=body, formals=formals))
            if declaration['use_c10_dispatcher'] in ['full', 'hacky_wrapper_for_legacy_signatures']:
                wrapper_registrations.append(WRAPPER_REGISTRATION.substitute(
                    declaration, class_type='VariableType'))
            else:
                assert declaration['use_c10_dispatcher'] == 'with_codegenerated_unboxing_wrapper'
                wrapper_registrations.append(UNBOXEDONLY_WRAPPER_REGISTRATION.substitute(
                    declaration, class_type='VariableType'))

        # See Note [Manual Backend kernels]
        assert (declaration['name'] in MANUAL_BACKEND) == declaration['manual_kernel_registration']
        # If you want to register a kernel to Autograd, you must make the op abstract.
        # In other words, this op must have dispatch section in native_functions.yaml.
        if declaration['name'] in MANUAL_AUTOGRAD_AND_TRACER or declaration['derivative']:
            msg = (f'There\'s a formula for {declaration["name"]}(or its functional variant) in derivatives.yaml. '
                   f'It\'s required to add a dispatch section for it with explicit supported backends e.g CPU/CUDA '
                   f'or DefaultBackend in native_functions.yaml. Please see '
                   f'https://github.com/pytorch/pytorch/tree/master/aten/src/ATen/native#choosing-the-right-dispatch-keyword '
                   f'for instructions to choose the right dispatch keyword.')
            assert declaration['abstract'], msg

        # Emit TraceType code
        if declaration['name'] not in MANUAL_TRACER:
            trace_body = emit_trace_body(declaration)
            trace_method_definitions.append(METHOD_DEFINITION.substitute(
                declaration, type_definition_body=trace_body, formals=formals))

            if declaration['use_c10_dispatcher'] in ['full', 'hacky_wrapper_for_legacy_signatures']:
                trace_wrapper_registrations.append(WRAPPER_REGISTRATION.substitute(
                    declaration, class_type='TraceType'))
            else:
                assert declaration['use_c10_dispatcher'] == 'with_codegenerated_unboxing_wrapper'
                trace_wrapper_registrations.append(UNBOXEDONLY_WRAPPER_REGISTRATION.substitute(
                    declaration, class_type='TraceType'))

    env = {
        'type_derived_method_declarations': type_declarations,
        'type_derived_method_definitions': type_definitions,
        'wrapper_registrations': wrapper_registrations,
        'trace_method_definitions': trace_method_definitions,
        'trace_wrapper_registrations': trace_wrapper_registrations,
    }
    if header:
        write(out, 'VariableType.h', VARIABLE_TYPE_H, env)
    else:
        write(out, 'VariableType%s.cpp' % suffix, VARIABLE_TYPE_CPP, env)
        write(out, 'TraceType%s.cpp' % suffix, TRACE_TYPE_CPP, env)


def emit_trace_body(declaration):
    returns = declaration['returns']
    name = declaration['name']
    inplace = declaration['inplace']
    is_out_fn = name.endswith('_out')
    modifies_arguments = inplace or is_out_fn
    returns_void = len(returns) == 0

    trace_body = []
    pre_record_trace, post_record_trace = format_trace(declaration)
    declare_returned_variables, tie_return_values, get_return_value = format_return_variables(declaration)

    trace_body.append(pre_record_trace)
    trace_body.append(declare_returned_variables)

    arg_types = ', '.join([a['type'] for a in declaration['arguments']])
    ret_and_arg_types = ', '.join([declaration['return_type']] + [a['type'] for a in declaration['arguments']])
    schema_order_arg_types = ', '.join([a['type'] for a in declaration['schema_order_arguments']])
    schema_order_ret_and_arg_types = ', '.join(
        [declaration['return_type']] + [a['type'] for a in declaration['schema_order_arguments']])

    trace_dispatch_args = ['op', 'c10::DispatchKey::Tracer'] + declaration['args']
    schema_order_trace_dispatch_args = ['op', 'c10::DispatchKey::Tracer'] + declaration['schema_order_args']
    assign_return_values = '{} = '.format(tie_return_values) if not modifies_arguments and not returns_void else ''
    if declaration['use_c10_dispatcher'] in ['hacky_wrapper_for_legacy_signatures', 'full']:
        call = TRACE_DISPATCH.substitute(
            declaration,
            schema_order_arg_types=schema_order_arg_types,
            assign_return_values=assign_return_values,
            schema_order_ret_and_arg_types=schema_order_ret_and_arg_types,
            schema_order_trace_dispatch_args=schema_order_trace_dispatch_args,
        )
    else:
        assert declaration['use_c10_dispatcher'] == 'with_codegenerated_unboxing_wrapper'
        call = UNBOXED_TRACE_DISPATCH.substitute(
            declaration,
            arg_types=arg_types,
            ret_and_arg_types=ret_and_arg_types,
            trace_dispatch_args=trace_dispatch_args,
            assign_return_values=assign_return_values,
        )
    trace_body.append(call)
    trace_body.append(post_record_trace)
    if not returns_void:
        trace_body.append('return {};'.format(get_return_value))
    return trace_body


def emit_body(declaration):
    strategy = dispatch_strategy(declaration)

    arguments = declaration['arguments']
    returns = declaration['returns']
    func = declaration['derivative']
    name = declaration['name']
    inplace = declaration['inplace']
    is_out_fn = name.endswith('_out')
    modifies_arguments = inplace or is_out_fn
    returns_void = len(returns) == 0

    base_name = name[:-1] if inplace else name[:-4] if is_out_fn else name
    view_info = VIEW_FUNCTIONS.get(base_name, None)
    if view_info is None and base_name in RETURNS_VIEWS_OF_INPUT:
        view_info = "self"

    def is_differentiable(arg):
        if 'TensorOptions' in arg['type']:
            return False
        if 'Tensor' not in arg['type']:
            return False
        if arg['name'] in declaration.get('non_differentiable_arg_names', []):
            return False
        return True

    def find_args_with_derivatives(differentiable_inputs):
        """Find arguments that have derivative definitions"""
        if func is None:
            return differentiable_inputs
        names = set(name for d in func['derivatives'] for name in d['var_names'])
        differentiable = [arg for arg in differentiable_inputs if arg['name'] in names]
        if len(differentiable) != len(names):
            missing = names - set(arg['name'] for arg in differentiable)
            raise RuntimeError('Missing arguments for derivatives: {} in {}'.format(missing, func['name']))
        return differentiable

    inputs = [arg for arg in arguments if not arg.get('output', False)]
    differentiable_inputs = list(filter(is_differentiable, inputs))
    args_with_derivatives = find_args_with_derivatives(differentiable_inputs)
    non_differentiable_arg_names = declaration.get('non_differentiable_arg_names', [])
    candidate_differentiable_outputs = list(filter(is_differentiable, returns))

    if declaration['output_differentiability'] is not None:
        differentiable_outputs = []
        output_differentiability = declaration['output_differentiability']
        if False in output_differentiability and inplace:
            raise RuntimeError("output_differentiability=False for inplace operation (version_counter won't get updated)")
        for differentiable, output in zip(output_differentiability, returns):
            if differentiable:
                differentiable_outputs.append(output)
    elif uses_single_grad(func):
        differentiable_outputs = candidate_differentiable_outputs[:1]
    else:
        differentiable_outputs = candidate_differentiable_outputs

    requires_derivative = (
        base_name not in DONT_REQUIRE_DERIVATIVE and name not in DONT_REQUIRE_DERIVATIVE and
        len(differentiable_inputs) > 0 and len(differentiable_outputs) > 0 and
        strategy == 'use_derived')

    if func is not None and not requires_derivative:
        raise RuntimeError('ERROR: derivative ignored for {} -- specified an autograd function without derivative'
                           .format(name))

    def emit_save_inputs():
        setup = []
        if func is None:
            return setup

        has_tensorlist_arg = any(arg['type'] == 'TensorList' for arg in func['args_with_derivatives'])

        # We don't want to save tensors if we know that they will never be used
        # when computing the derivative, so we add guards to those statements
        def guard_for(arg):
            # It's hard to determine the edge offset if we have TensorLists
            if has_tensorlist_arg:
                return None

            # Empirical evaluation of the cases where we insert those guards in
            # backward show that they are somewhat useless. E.g. there's no need
            # to guard on some values captured from forward, because they had to
            # require_grad if the backward function even gets executed. I don't
            # have any good ideas for detecting those cases, so I simply disabled the
            # checks.
            if 'backward' in func['name']:
                return None

            # If there's a single derivative we could compute, we already have
            # a requires_grad check that is sufficient
            if len(func['args_with_derivatives']) <= 1:
                return None

            # We really only care about trimming down the amount of tensors we save
            if arg['type'] != 'Tensor':
                return None

            # We want to emit simple guards, so we only allow that if checking one
            # input is enough to determine whether we need that value
            used_in = [d for d in func['derivatives'] if arg in d['saved_inputs']]
            assert len(used_in) > 0
            if len(used_in) != 1:
                return None
            derivative = used_in[0]
            if len(derivative['var_names']) != 1:
                return None
            derivative_var_name = derivative['var_names'][0]

            # Figure out the offset of the edge that uses this variable
            for edge_off, arg in enumerate(func['args_with_derivatives']):
                if arg['name'] == derivative_var_name:
                    break
            else:
                raise AssertionError()

            return 'grad_fn->should_compute_output({})'.format(edge_off)

        setup.extend(save_variables(func['saved_inputs'], False, guard_for))
        for arg in func['args_with_derivatives']:
            if arg['type'] == 'TensorList':
                setup.append("grad_fn->{}_size_ = {}.size();".format(arg['name'], arg['name']))

        return setup

    def setup_derivative(differentiable_inputs):

        env = {}
        env['args_with_derivatives'] = [arg['name'] for arg in args_with_derivatives]
        env['op'] = func['op'] if func is not None else 'NotImplemented'
        env['op_ctor'] = '' if func is not None else '"{}"'.format(declaration['api_name'])

        if is_out_fn:
            setup = ['throw_error_out_requires_grad("{}");'.format(base_name)]
            body = []
            body.append(DECLARE_GRAD_FN.substitute(op='Node'))
            body.append(SETUP_DERIVATIVE.substitute(
                setup=setup,
                args_with_derivatives=[arg['name'] for arg in differentiable_inputs]))
            body.append(SETUP_DERIVATIVE.substitute(
                setup=setup,
                args_with_derivatives=[arg['name'] for arg in differentiable_outputs]))
            return body

        setup = []
        setup.extend(ASSIGN_GRAD_FN.substitute(env).split('\n'))
        setup.extend(emit_save_inputs())

        body = []
        body.extend(emit_check_no_requires_grad(differentiable_inputs, args_with_derivatives))
        body.append(DECLARE_GRAD_FN.substitute(env))
        body.append(SETUP_DERIVATIVE.substitute(env, setup=setup))
        return body

    def emit_check_if_in_complex_autograd_allowlist():
        body = []
        if base_name in GRADIENT_IMPLEMENTED_FOR_COMPLEX:
            return body
        for arg in differentiable_outputs:
            name = arg['name']
            if arg['type'] == 'Tensor' or arg['type'] == 'TensorList':
                body.append('throw_error_for_complex_autograd({}, "{}");'.format(name, base_name))
        return body

    def emit_check_no_requires_grad(tensor_args, args_with_derivatives):
        """Checks that arguments without derivatives don't require grad"""
        body = []
        for arg in tensor_args:
            if arg in args_with_derivatives:
                continue
            name = arg['name']
            if name in non_differentiable_arg_names:
                continue
            if name == 'output':
                # Double-backwards definitions sometimes take in 'input' and
                # 'output', but only define the derivative for input.
                continue
            if arg['dynamic_type'] in {'IndexTensor', 'ByteTensor', 'BoolTensor'}:
                continue
            body.append('check_no_requires_grad({}, "{}");'.format(name, name))
        return body

    def save_variables(saved_variables, is_output, guard_for=lambda name: None):
        # assign the saved variables to the generated grad_fn
        stmts = []
        for arg in saved_variables:
            name = arg['name']
            expr = arg.get('expr', arg['name'])
            if arg['type'] == 'Tensor' or arg['type'] == 'c10::optional<Tensor>' or \
                    arg['type'] == 'c10::optional<Tensor>&' or (is_output and arg['type'] == 'Scalar'):
                name += '_'
                var = arg['name']
                if var == 'self' and inplace:
                    var = 'self.clone()'
                    assert not is_output
                if inplace and is_output:
                    var = 'self'
                    is_inplace_view = "{}.is_view()".format(var)
                    expr = 'SavedVariable({}, {}, {})'.format(var, str(is_output).lower(), is_inplace_view)
                else:
                    expr = 'SavedVariable({}, {})'.format(var, str(is_output).lower())
            elif arg['type'] == 'TensorList':
                name += '_'
                expr = 'make_saved_variable_list({})'.format(arg['name'])
            elif arg['type'] == 'IntArrayRef':
                expr = expr + ".vec()"
            guard = guard_for(arg)
            if guard is None:
                stmts.append('grad_fn->{} = {};'.format(name, expr))
            else:
                stmts.append('if ({}) {{'.format(guard))
                stmts.append('  grad_fn->{} = {};'.format(name, expr))
                stmts.append('}')
        return stmts

    def emit_dispatch_call(api_name, input_base, unpacked_args):
        """ Dispatch call via function in a namespace or method on Tensor."""
        if 'namespace' in declaration['method_of']:
            call = CALL_DISPATCH_VIA_NAMESPACE.substitute(
                api_name=api_name,
                unpacked_args=unpacked_args)
        else:
            call = CALL_DISPATCH_VIA_METHOD.substitute(
                api_name=api_name,
                var=input_base,
                unpacked_method_args=unpacked_args[1:])
        return call

    def emit_view_lambda():
        """ Generate an additional lambda function to recover views in backward when as_strided is not supported.
        See Note [View + Inplace update for base tensor] and [View + Inplace update for view tensor] for more details."""
        input_base = 'input_base'
        replay_view_func = ''
        updated_unpacked_args = []
        combined = nested_dict(env, declaration)
        known_view_arg_simple_types = ['int64_t', 'int64_t?', 'bool', 'IntArrayRef']
        for arg in combined['unpacked_args']:
            if arg == 'self_':
                updated_unpacked_args.append(input_base)
                continue
            arg_type = combined['unpacked_args_simple_type'][arg]
            if arg_type not in known_view_arg_simple_types:
                raise TypeError('You are adding an {} {} argument to op {} in addition to known types: {}. '
                                'Please update the list or materialize it so that it can be closed over by value, '
                                'also add a test in pytorch/xla/test/test_operations.py where this code is exercised.'
                                .format(arg_type, arg, declaration['name'], ', '.join(known_view_arg_simple_types)))

            if arg_type == 'IntArrayRef':
                # It's not safe to close over IntArrayRef by value, since this is a
                # reference type, so materialize a vector to close over by value
                arg_vec = arg + '_vec'
                replay_view_func += ARRAYREF_TO_VEC.substitute(arg=arg, vec=arg_vec)
                updated_unpacked_args.append(arg_vec)
            elif arg_type == 'int64_t?':
                # Materialize int64_t? to int64_t
                arg_value = arg + '_val'
                replay_view_func += OPTIONAL_TO_VAL.substitute(arg=arg, val=arg_value, default='0')
                updated_unpacked_args.append(arg_value)
            else:
                updated_unpacked_args.append(arg)

        replay_view_call = emit_dispatch_call(combined['api_name'], input_base, updated_unpacked_args)
        replay_view_func += REPLAY_VIEW_LAMBDA_FUNC.substitute(
            input_base=input_base,
            replay_view_call=replay_view_call)

        is_view_with_metadata_change = 'true' if name in VIEW_FUNCTIONS_WITH_METADATA_CHANGE else 'false'

        return SETUP_REPLAY_VIEW_IF_NOT_SUPPORT_AS_STRIDED_OR_VIEW_WITH_METADATA_CHANGE.substitute(
            is_view_with_metadata_change=is_view_with_metadata_change,
            replay_view_func=replay_view_func)

    def wrap_output(return_values, var):
        call = ''
        rhs_value = None
        if 'Tensor' not in declaration['return_type']:
            rhs_value = var
        elif view_info is not None:
            # See NOTE [ Autograd View Variables ] in variable.h for details.
            differentiable_output_vars = {r['name'] for r in differentiable_outputs}

            if not isinstance(view_info, str):
                raise TypeError("The view info should be a string for {}, but it is: {}".format(base_name, view_info))

            if len(differentiable_output_vars) == 0:
                # no output is differentiable (.indices() for SparseTensors for example)
                rhs_value = 'as_view({}, {}, /* is_differentiable */ false)'.format(view_info, var)
            elif len(differentiable_output_vars) == 1:
                # Single differentiable output (Tensor or Tensor[])
                return_info = differentiable_outputs[0]
                # We only support simple Tensor or a TensorList for functions that return views
                if not return_info['dynamic_type'] in ['Tensor', 'TensorList']:
                    raise RuntimeError("{} that return differentiable views can only return Tensor or Tensor[]".format(base_name))
                # Only allow rebasing of the history if we return a single Tensor
                # If we are in a no grad block, raise a warning
                # See NOTE [ View + Inplace detection ] for more details about this logic
                if return_info['dynamic_type'] == 'TensorList':
                    if base_name in MULTI_OUTPUT_SAFE_FUNCTIONS:
                        creation_meta = "CreationMeta::MULTI_OUTPUT_SAFE"
                    else:
                        creation_meta = "CreationMeta::MULTI_OUTPUT_NODE"
                    rhs_value = ("as_view(/* base */ {}, /* output */ {}, /* is_differentiable */ true, "
                                 "/* creation_meta */ {})").format(view_info, var, creation_meta)
                else:
                    call += emit_view_lambda()
                    creation_meta = "GradMode::is_enabled() ? CreationMeta::DEFAULT: CreationMeta::NO_GRAD_MODE"
                    rhs_value = ("as_view(/* base */ {}, /* output */ {}, /* is_differentiable */ true, "
                                 "/* view_func */ func, /* creation_meta */ {})").format(view_info, var, creation_meta)
            else:
                # This could be supported but we don't need it at the moment, so keeping things simple.
                raise RuntimeError("Function that return multiple differentiable output "
                                   "when at least one of them is view is not supported.")
        else:
            rhs_value = 'std::move({})'.format(var)
        assert rhs_value is not None
        call += ASSIGN_RETURN_VALUE.substitute(return_values=return_values,
                                               rhs_value=rhs_value)
        return call

    def enforce_same_tensorimpl_and_storage(env, call):
        save_ptrs_stmts = []
        enforce_same_ptrs_stmts = []
        if declaration['name'] not in DONT_ENFORCE_SAME_TENSOR_IMPL_OR_STORAGE:
            for arg in env.get('unpacked_args', []):
                simple_type = env['unpacked_args_simple_type'][arg]
                if simple_type == 'TensorList':
                    save_ptrs_stmts += [SAVE_TENSORLIST_STORAGE.substitute(tensorlist_name=arg),
                                        SAVE_TENSORLIST_IMPL.substitute(tensorlist_name=arg)]
                    enforce_same_ptrs_stmts += [ENFORCE_SAME_TENSORLIST_STORAGE.substitute(tensorlist_name=arg),
                                                ENFORCE_SAME_TENSORLIST_IMPL.substitute(tensorlist_name=arg)]
                elif simple_type == 'Tensor':
                    save_ptrs_stmts += [SAVE_TENSOR_STORAGE.substitute(tensor_name=arg),
                                        SAVE_TENSOR_IMPL.substitute(tensor_name=arg)]
                    enforce_same_ptrs_stmts += [ENFORCE_SAME_TENSOR_STORAGE.substitute(tensor_name=arg),
                                                ENFORCE_SAME_TENSOR_IMPL.substitute(tensor_name=arg)]
        assert (save_ptrs_stmts and enforce_same_ptrs_stmts) or (not save_ptrs_stmts and not enforce_same_ptrs_stmts)
        if save_ptrs_stmts and enforce_same_ptrs_stmts:
            call = RUN_ONLY_IN_DEBUG_MODE.substitute(statements=save_ptrs_stmts) + \
                call + \
                RUN_ONLY_IN_DEBUG_MODE.substitute(statements=enforce_same_ptrs_stmts)
        return call

    def emit_call(env, tie_return_values):
        combined = nested_dict(env, declaration)
        if strategy == 'use_derived':
            # We only care about adding `at::AutoNonVariableTypeMode` guard for non-variable dispatch
            # (which corresponds to 'use_derived' strategy). The purpose of this guard is to make sure
            # the baseType operations still dispatch to non-Variable type, even if the arguments passed
            # in are now Variables.
            # See NOTE [ Treating Variables as non-Variables in type dispatch ] for details.
            base_type_call = emit_dispatch_call(combined['api_name'], 'self_', combined['unpacked_args'])
            if not modifies_arguments and not returns_void:
                call = DISPATCH_TO_NON_VAR_TYPE_WITH_TMP_RETURN_VALUES.substitute(
                    base_type_call=base_type_call)

                call += wrap_output(tie_return_values, 'tmp')
            else:
                call = DISPATCH_TO_NON_VAR_TYPE_WITHOUT_RETURN_VALUES.substitute(
                    base_type_call=base_type_call)
        else:
            args = maybe_unwrap_optional_tensors(declaration, declaration['arguments'], declaration['args'])

            call = CALL_DEFAULT.substitute(declaration, args=args)
            if not modifies_arguments and not returns_void:
                call = '{} = {}'.format(tie_return_values, call)
            call = call + ';'
        call = enforce_same_tensorimpl_and_storage(env, call)
        return call

    def emit_history():
        fn = 'rebase' if modifies_arguments and view_info is None else 'set'
        output_names = [r['name'] for r in differentiable_outputs]
        # TODO: flatten allocates a std::vector, which could be expensive
        outs = CodeTemplate("flatten_tensor_args( ${outs} )").substitute(outs=output_names)
        return SET_HISTORY.substitute(fn=fn, differentiable_outputs=outs)

    def emit_save_outputs():
        if is_out_fn:
            # out functions don't currently support differentiation
            return ''
        func = declaration['derivative']
        if func is not None:
            stmts = save_variables(func['saved_outputs'], True)
            if len(stmts) == 0:
                return ''
            return CONDITIONAL.substitute(cond='grad_fn', statements=stmts)
        return ''

    def emit_check_inplace():
        if not inplace:
            return []
        return ['check_inplace({});'.format(arg['name']) for arg in differentiable_outputs]

    def emit_increment_version():
        if not modifies_arguments:
            return []
        return ['increment_version({});'.format(arg['name']) for arg in returns]

    env = {}
    combined = nested_dict(env, declaration)

    body = []

    declare_returned_variables, tie_return_values, get_return_value = format_return_variables(declaration)

    if strategy != 'use_type':
        body.extend(unpack_args(env, declaration))
    if requires_derivative:
        body.extend(emit_check_inplace())
        body.extend(setup_derivative(differentiable_inputs))
    body.append(declare_returned_variables)

    body.append(emit_call(env, tie_return_values))
    if strategy == 'use_derived':
        body.extend(emit_increment_version())
    if requires_derivative:
        # set_flags has to appear after version_counter, because rebase_history
        # requires that the counter is incremented before it is called
        body.append(emit_history())
    if requires_derivative:
        body.append(emit_save_outputs())
        body.extend(emit_check_if_in_complex_autograd_allowlist())
    if base_name in RESET_GRAD_ACCUMULATOR:
        # `inplace` implies that there is exactly one output named `self`,
        # so we can keep the generated code easy. If you need to
        # `reset_grad_accumulator` in an operator that's not `inplace`, you can
        # remove this assert but the code generation will get more elaborate
        assert inplace
        body.append('reset_grad_accumulator(self);')
    if not returns_void:
        body.append('return {};'.format(get_return_value))
    return body


def unpack_args(env, declaration):
    def requires_unpack(arg):
        return 'Tensor' in arg['dynamic_type']

    body = []
    unpacked_args = []
    unpacked_args_simple_type = {}
    if declaration['use_c10_dispatcher'] in ['full', 'hacky_wrapper_for_legacy_signatures']:
        arguments = declaration['schema_order_arguments']
    else:
        assert declaration['use_c10_dispatcher'] == 'with_codegenerated_unboxing_wrapper'
        arguments = declaration['arguments']
    for i, arg in enumerate(arguments):
        if not requires_unpack(arg):
            unpacked_args.append(arg['name'])
            unpacked_args_simple_type[arg['name']] = arg['simple_type']
            continue

        dynamic_type = arg['dynamic_type']
        if 'TensorOptions' not in dynamic_type:
            is_nullable = arg.get('is_nullable', False)
            ref = (not is_nullable) and dynamic_type not in ['TensorList']
            suffix = '_opt' if is_nullable and dynamic_type != 'TensorList' else ''

            body.append(UNPACK_TENSOR.substitute(
                arg_name=arg['name'],
                arg_pos=i,
                suffix=suffix,
                ref='&' if ref else '',
            ))
        else:
            # Okay, we are abusing the definition of 'unpack' here a bit,
            # although it's still getting the non-variable from the variable
            # (in this case via TensorOptions rather than Variable/Tensor).
            assert declaration['use_c10_dispatcher'] == 'with_codegenerated_unboxing_wrapper', \
                "VariableKernel shouldn't take TensorOptions if the op is c10-full"
            body.append(LEGACY_WRAP_OPTIONS.substitute(arg_name=arg['name']))

        unpacked_args.append(arg['name'] + '_')
        unpacked_args_simple_type[arg['name'] + '_'] = arg['simple_type']

    env['unpacked_args'] = unpacked_args
    env['unpacked_args_simple_type'] = unpacked_args_simple_type
    return body


def dispatch_strategy(declaration):
    """How are we going to call the underlying implementation of a
    declaration?  There are two strategies:

        - use_derived: we want to call the implementation on CPUDoubleType
          (or a similar, derived Type instance).  Because these derived
          instances deal in Tensors, not Variables (it's a completely different
          object, so it doesn't dispatch back to VariableType), code on
          this dispatch path needs to wrap/unwrap tensors.  If the
          derived implementation takes and returns tensors, the
          implementation is usually differentiable (although we also use
          the derived dispatch path for non-differentiable functions
          that we still want to dispatch on the derived Type instance;
          e.g., size())

        - use_type: we want to call the implementation on Type, because
          it is implemented concretely, and the functions it invokes will
          get dispatched back to VariableType (which will ensure that they
          are differentiable.)
    """
    if declaration['abstract'] or declaration['derivative'] is not None:
        # If the function is abstract (not implemented on at::Type), we must
        # call the implementation on the derived type with unpacked tensors.

        # If the function has a derivative specified and is concrete, we could
        # call either implementation. We prefer the calling the derived
        # type's implementation with unpacked tensors because it is more
        # performant in some cases: any internal calls to other ATen functions
        # won't have the history tracked.

        # If the function has a type dispatched argument (i.e. is a factory),
        # we prefer calling the derived type's implementation both because it is
        # more performant and to ensure factory functions return tensors with _version
        # of 0 (probably not strictly necessary, but nice to have to keeps versions simple
        # to understand.

        return 'use_derived'
    else:
        # If the function is concrete (we don't have to override it) and we
        # didn't declare it in derivatives.yaml, we'll assume that it is
        # actually implemented out of differentiable functions. (This
        # assumption might not hold, but then you'll see gradcheck fail.)
        return 'use_type'<|MERGE_RESOLUTION|>--- conflicted
+++ resolved
@@ -164,13 +164,11 @@
     'cosh', '__rmul__', 'sgn', 'asin', 'acos', 'sub', 'div', 'cat', 'view_as_complex',
     'neg', 'complex', 'select', '_s_where', 'as_strided', 'slice', 'constant_pad_nd',
     'unbind', 'split', 'split_with_sizes', 'unsafe_split', 'split_with_sizes_backward',
-<<<<<<< HEAD
+    'dot', 'vdot', 'cholesky', 'triangular_solve', 'mm', '_unsafe_view', 'mv', 'ger',
+    'bmm', 'diagonal', 'cholesky', 'atan', 'log', 'log10', 'log1p', 'log2', 'reciprocal',
+    'tan', 'pow', 'rsqrt', 'tanh', 'tanh_backward', 'asinh', 'acosh'
     'dot', 'vdot', 'cholesky', 'atan', 'log', 'log10', 'log1p', 'log2', 'reciprocal',
     'tan', 'pow', 'rsqrt', 'tanh', 'tanh_backward', 'asinh', 'acosh'
-=======
-    'dot', 'vdot', 'cholesky', 'triangular_solve', 'mm', '_unsafe_view', 'mv', 'ger',
-    'bmm', 'diagonal'
->>>>>>> 6c5f6346
 }
 
 # Some operators invalidate the grad_accumulator. Let's reset it.
